--- conflicted
+++ resolved
@@ -296,14 +296,11 @@
 
         LOCAL (bank);
 
-        size_t kmerSize      = props->get(STR_KMER_SIZE)               ? props->getInt(STR_KMER_SIZE)           : 31;
-<<<<<<< HEAD
-=======
-        size_t minimizerSize = props->get(STR_MINIMIZER_SIZE)          ? props->getInt(STR_MINIMIZER_SIZE)      : 8;
->>>>>>> 57f36e85
-        size_t nksMin   = props->get(STR_KMER_ABUNDANCE_MIN) ? props->getInt(STR_KMER_ABUNDANCE_MIN)  : 3;
-        size_t nksMax   = props->get(STR_KMER_ABUNDANCE_MAX) ? props->getInt(STR_KMER_ABUNDANCE_MAX)  : 0; // if max<min, we use max=MAX
-        size_t minimizerType = props->get(STR_MINIMIZER_TYPE) ? props->getInt(STR_MINIMIZER_TYPE)     : 0; 
+        size_t kmerSize      = props->get(STR_KMER_SIZE)          ? props->getInt(STR_KMER_SIZE)           : 31;
+        size_t minimizerSize = props->get(STR_MINIMIZER_SIZE)     ? props->getInt(STR_MINIMIZER_SIZE)      : 8;
+        size_t nksMin        = props->get(STR_KMER_ABUNDANCE_MIN) ? props->getInt(STR_KMER_ABUNDANCE_MIN)  : 3;
+        size_t nksMax        = props->get(STR_KMER_ABUNDANCE_MAX) ? props->getInt(STR_KMER_ABUNDANCE_MAX)  : 0; // if max<min, we use max=MAX
+        size_t minimizerType = props->get(STR_MINIMIZER_TYPE)     ? props->getInt(STR_MINIMIZER_TYPE)      : 0;
 
         string output = props->get(STR_URI_OUTPUT) ?
             props->getStr(STR_URI_OUTPUT)   :
