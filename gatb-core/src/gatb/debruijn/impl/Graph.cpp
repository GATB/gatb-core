/*****************************************************************************
 *   GATB : Genome Assembly Tool Box
 *   Copyright (C) 2014  INRIA
 *   Authors: R.Chikhi, G.Rizk, E.Drezen
 *
 *  This program is free software: you can redistribute it and/or modify
 *  it under the terms of the GNU Affero General Public License as
 *  published by the Free Software Foundation, either version 3 of the
 *  License, or (at your option) any later version.
 *
 *  This program is distributed in the hope that it will be useful,
 *  but WITHOUT ANY WARRANTY; without even the implied warranty of
 *  MERCHANTABILITY or FITNESS FOR A PARTICULAR PURPOSE.  See the
 *  GNU Affero General Public License for more details.
 *
 *  You should have received a copy of the GNU Affero General Public License
 *  along with this program.  If not, see <http://www.gnu.org/licenses/>.
*****************************************************************************/

#include <gatb/debruijn/impl/Graph.hpp>
#include <gatb/debruijn/impl/BranchingAlgorithm.hpp>
#include <gatb/debruijn/api/IContainerNode.hpp>

#include <gatb/system/impl/System.hpp>

#include <gatb/tools/collections/impl/ContainerSet.hpp>

#include <gatb/tools/misc/impl/Property.hpp>
#include <gatb/tools/misc/impl/LibraryInfo.hpp>
#include <gatb/tools/misc/impl/Stringify.hpp>
#include <gatb/tools/misc/impl/Tool.hpp>

#include <gatb/tools/designpattern/impl/IteratorHelpers.hpp>
#include <gatb/tools/designpattern/impl/Command.hpp>

#include <gatb/bank/impl/Banks.hpp>
#include <gatb/bank/impl/Bank.hpp>
#include <gatb/bank/impl/BankConverterAlgorithm.hpp>

#include <gatb/kmer/impl/SortingCountAlgorithm.hpp>
#include <gatb/kmer/impl/BloomAlgorithm.hpp>
#include <gatb/kmer/impl/DebloomAlgorithmFactory.hpp>
#include <gatb/kmer/impl/BloomBuilder.hpp>

#include <gatb/kmer/impl/MPHFAlgorithm.hpp>
#include <gatb/tools/collections/impl/MPHF.hpp>

using namespace std;

using namespace gatb::core::system::impl;

using namespace gatb::core::tools::math;

using namespace gatb::core::bank::impl;

using namespace gatb::core::kmer;
using namespace gatb::core::kmer::impl;

using namespace gatb::core::tools::collections;
using namespace gatb::core::tools::collections::impl;

using namespace gatb::core::tools::dp;
using namespace gatb::core::tools::dp::impl;

using namespace gatb::core::tools::storage::impl;

using namespace gatb::core::tools::misc;
using namespace gatb::core::tools::misc::impl;

#undef NDEBUG
#include <cassert>

#define DEBUG(a)  //a

/********************************************************************************/
namespace gatb {  namespace core {  namespace debruijn {  namespace impl {
/********************************************************************************/

/* We define a structure that holds all the necessary stuff for implementing the graph API.
 *  Here, the structure is templated by the span (ie. the kmer max size).
 *
 *  This structure is the basis for defining a boost::variant with all required span
 *  template instantiations.
 */
template<size_t span>
struct GraphData
{
    /** Shortcuts. */
    typedef typename Kmer<span>::ModelCanonical Model;
    typedef typename Kmer<span>::Type           Type;
    typedef typename Kmer<span>::Count          Count;
    typedef typename MPHFAlgorithm<span>::Map   Map;

    /** Constructor. */
    GraphData () : _model(0), _solid(0), _container(0), _branching(0), _abundance(0) {}

    /** Destructor. */
    ~GraphData ()
    {
        setModel     (0);
        setSolid     (0);
        setContainer (0);
        setBranching (0);
        setAbundance (0);
    }

    /** Constructor (copy). */
    GraphData (const GraphData& d) : _model(0), _solid(0), _container(0), _branching(0), _abundance(0)
    {
        setModel     (d._model);
        setSolid     (d._solid);
        setContainer (d._container);
        setBranching (d._branching);
        setAbundance (d._abundance);
    }

    /** Assignment operator. */
    GraphData& operator= (const GraphData& d)
    {
        if (this != &d)
        {
            setModel     (d._model);
            setSolid     (d._solid);
            setContainer (d._container);
            setBranching (d._branching);
            setAbundance (d._abundance);
        }
        return *this;
    }

    /** Required attributes. */
    Model*                _model;
    Partition<Count>*     _solid;
    IContainerNode<Type>* _container;
    Collection<Count>*    _branching;
    Map*                  _abundance;

    /** Setters. */
    void setModel       (Model*                 model)      { SP_SETATTR (model);     }
    void setSolid       (Partition<Count>*      solid)      { SP_SETATTR (solid);     }
    void setContainer   (IContainerNode<Type>*  container)  { SP_SETATTR (container); }
    void setBranching   (Collection<Count>*     branching)  { SP_SETATTR (branching); }
    void setAbundance   (Map*                   abundance)  { SP_SETATTR (abundance); }

    /** Shortcut. */
    bool contains (const Type& item)  const  {  return _container->contains (item);  }
};

/********************************************************************************/

/* This definition is the basis for having a "generic" Graph class, ie. not relying on a template
 * parameter.
 *
 * This is done through a boost::variant; actually, we use a limited number of variant, corresponding
 * to some maximum kmer sizes.
 */
typedef boost::variant <
    GraphData<KSIZE_1>,
    GraphData<KSIZE_2>,
    GraphData<KSIZE_3>,
    GraphData<KSIZE_4>
>  GraphDataVariant;

/********************************************************************************/

/** This function set a specific value to the given GraphDataVariant object,
 * according to the provided kmer size.
 *
 * This method should be called in each Graph constructor in order to be sure to have
 * its data variant attribute set with the correct type.
 *
 * Many methods of the Graph class use the boost::static_visitor mechanism in order to
 * retrieve the "correct" type pointed by the boost variant. So it is mandatory that
 * each Graph instance has its data variant correctly set thanks to this "setVariant"
 * function.
 */
static void setVariant (GraphDataVariant& data, size_t kmerSize, size_t integerPrecision=0)
{
	/** We may force the kmer size and not use the optimized KSIZE value. */
	if (integerPrecision > 0)  { kmerSize = integerPrecision*32 - 1; }

    /** Here is the link between the kmer size (or precision) and the specific type to be used for the variant. */
         if (kmerSize < KSIZE_1)  {  data = GraphData<KSIZE_1> (); }
    else if (kmerSize < KSIZE_2)  {  data = GraphData<KSIZE_2> (); }
    else if (kmerSize < KSIZE_3)  {  data = GraphData<KSIZE_3> (); }
    else if (kmerSize < KSIZE_4)  {  data = GraphData<KSIZE_4> (); }
    else { throw system::Exception ("Graph failure because of unhandled kmer size %d", kmerSize); }

    /** We convert the kmer size chosen by the user to the precision value. */
    size_t prec = 1 + kmerSize / 32;
    Integer::setType (prec);
}

/********************************************************************************/

/** This visitor is used to configure a GraphDataVariant object (ie configure its attributes).
 * The information source used to configure the variant is a kmer size and a storage.
 *
 * If the storage is null, only the kmer model is set.
 *
 * If the storage is not null, it is likely coming from a previous graph building (dsk, debloom, ...); we can
 * therefore configure the variant with the items coming from this storage.
 */
struct configure_visitor : public boost::static_visitor<>    {

    const Graph& graph;
    Storage&     storage;

    configure_visitor (const Graph& graph, Storage& storage)  : graph(graph), storage(storage) {}

    template<size_t span>  void operator() (GraphData<span>& data) const
    {
        size_t   kmerSize = graph.getKmerSize();

        /** We create the kmer model. */
        data.setModel (new typename Kmer<span>::ModelCanonical (kmerSize));

        if (graph.getState() & Graph::STATE_SORTING_COUNT_DONE)
        {
            /** We set the iterable for the solid kmers. */
            SortingCountAlgorithm<span> algo (storage);
            graph.getInfo().add (1, algo.getInfo());
            data.setSolid (algo.getSolidCounts());
       }

        if (graph.getState() & Graph::STATE_BLOOM_DONE)
        {
            /** We set the container. */
            BloomAlgorithm<span> algo (storage);
            graph.getInfo().add (1, algo.getInfo());
        }

        if (graph.getState() & Graph::STATE_DEBLOOM_DONE)
        {
            /** We set the container. */
            DebloomAlgorithm<span> algo (storage);
            graph.getInfo().add (1, algo.getInfo());
            data.setContainer (algo.getContainerNode());
        }

        if (graph.getState() & Graph::STATE_BRANCHING_DONE)
        {
            /** We set the branching container. */
            BranchingAlgorithm<span> algo (storage);
            graph.getInfo().add (1, algo.getInfo());
            data.setBranching (algo.getBranchingCollection());
        }

        if ((graph.getState() & Graph::STATE_MPHF_DONE) &&  (graph.getState() & Graph::STATE_SORTING_COUNT_DONE))
        {
            // actually need to get solid kmers (as a way to reconstruct abundance data in the mphf) so i'm calling this as a temporary hack. later: remove that line, just save/load the MPHF abundance array to disk
            SortingCountAlgorithm<span> sortingCount (storage);

            MPHFAlgorithm<span> mphf_algo (
                sortingCount.getStorageGroup(),
                "mphf",
                sortingCount.getSolidCounts(),
                sortingCount.getSolidKmers(),
                false  // build=true, load=false
            );

            data.setAbundance (mphf_algo.getMap());
        }
    }
};

/********************************************************************************/

/** This visitor is used to build a graph. In particular, the data variant of the graph will
 * be configured through this boost visitor.
 *
 * The skeleton of the graph building is the following:
 *  - conversion of the input reads into a binary format
 *  - kmers counting
 *  - deblooming
 *  - branching nodes computation
 *
 *  The common source for storing results for these different parts is a Storage instance, configured
 *  at the beginning of this visitor. This common storage is then provided to the different parts.
 *
 *  The data variant itself is configured throughout the steps. After that, the graph has enough
 *  knowledge to provide all the services of the Graph API. In particular, the branching nodes computation
 *  is based on the Graph API methods, and is therefore executed after the data variant configuration.
 */
struct build_visitor : public boost::static_visitor<>    {

    Graph& graph; bank::IBank* bank; tools::misc::IProperties* props;

    build_visitor (Graph& aGraph, bank::IBank* aBank, tools::misc::IProperties* aProps)  : graph(aGraph), bank(aBank), props(aProps) {}

    template<size_t span>  void operator() (GraphData<span>& data) const
    {
        /** Shortcuts. */
        typedef typename Kmer<span>::Type  Type;
        typedef typename Kmer<span>::Count Count;

        LOCAL (bank);

        size_t kmerSize      = props->get(STR_KMER_SIZE)          ? props->getInt(STR_KMER_SIZE)           : 31;
        size_t minimizerSize = props->get(STR_MINIMIZER_SIZE)     ? props->getInt(STR_MINIMIZER_SIZE)      : 8;
        size_t nksMin        = props->get(STR_KMER_ABUNDANCE_MIN) ? props->getInt(STR_KMER_ABUNDANCE_MIN)  : 3;
        size_t nksMax        = props->get(STR_KMER_ABUNDANCE_MAX) ? props->getInt(STR_KMER_ABUNDANCE_MAX)  : 0; // if max<min, we use max=MAX
        size_t minimizerType = props->get(STR_MINIMIZER_TYPE)     ? props->getInt(STR_MINIMIZER_TYPE)      : 0;

        string output = props->get(STR_URI_OUTPUT) ?
            props->getStr(STR_URI_OUTPUT)   :
            (props->getStr(STR_URI_OUTPUT_DIR) + "/" + system::impl::System::file().getBaseName (bank->getId()));

        string binaryBankUri =
              System::file().getCurrentDirectory()
            + string("/")
            + System::file().getBaseName (bank->getId())
            + string(".bin");

        DEBUG ((cout << "builGraph for bank '" << bank->getId() << "'"
            << " kmerSize=" << kmerSize
            << " nks=" << nks
            << " output='" << output << "'"
            << endl
        ));

        /** We create the kmer model. */
        data.setModel (new typename Kmer<span>::ModelCanonical (kmerSize));

        /** We add library information. */
        graph.getInfo().add (1, & LibraryInfo::getInfo());

        /************************************************************/
        /*                       Storage creation                   */
        /************************************************************/

        /** We create the storage object for the graph. */
        graph.setStorage (StorageFactory(graph._storageMode).create (output, true, false));

        /** We may need a specific storage instance if we want to save the solid kmers in a separate file. */
        Storage* solidStorage = 0;
        if (props->get(STR_URI_SOLID_KMERS) != 0)
        {
            string solidsName = props->getStr(STR_URI_SOLID_KMERS);
            /** Historically (by convention), the file was deleted if its name is "none".
             * Now, since debloom may use the minimizer repartition function (stored in the solid file),
             * we must not delete the solid file. */
            bool autoDelete = false; // (solidsName == "none") || (solidsName == "null");
            solidStorage = StorageFactory(graph._storageMode).create (solidsName, true, autoDelete);
        }
        else
        {
            solidStorage = graph._storage;
        }
        LOCAL (solidStorage);

        /************************************************************/
        /*                         Sorting count                    */
        /************************************************************/
        KmerSolidityKind solidityKind;  parse (props->getStr(STR_SOLIDITY_KIND), solidityKind);

        /** We create a DSK instance and execute it. */
        SortingCountAlgorithm<span> sortingCount (
            solidStorage,
            bank,
            kmerSize,
            make_pair (nksMin, nksMax),
            props->get(STR_MAX_MEMORY)    ? props->getInt(STR_MAX_MEMORY) : 0,
            props->get(STR_MAX_DISK)      ? props->getInt(STR_MAX_DISK)   : 0,
            props->get(STR_NB_CORES)      ? props->getInt(STR_NB_CORES)   : 0,
            solidityKind,
            props->get(STR_HISTOGRAM_MAX) ? props->getInt(STR_HISTOGRAM_MAX) : 0,
            0,
            minimizerType,
            minimizerSize
        );
        executeAlgorithm (sortingCount, *solidStorage, props, graph._info);
        graph.setState(Graph::STATE_SORTING_COUNT_DONE);

        /** We configure the variant. */
        data.setSolid (sortingCount.getSolidCounts());

        DEBUG ((cout << "builGraph SortingCount found " << sortingCount.getSolidCounts()->getNbItems() << " solid kmers\n"));

        /** We check that we got solid kmers. */
        if (sortingCount.getSolidCounts()->getNbItems() == 0)  {  return;  /*throw "NO SOLID KMERS FOUND...";*/  }

        /************************************************************/
        /*                         MPHF                             */
        // note: theoretically could be done in parallel to debloom, but both tasks may or may not be IO intensive
        /************************************************************/

        /** We create an instance of the MPHF Algorithm class (why is that a class, and not a function?) and execute it. */
        if (graph._mphfKind != MPHF_NONE)
        {
            MPHFAlgorithm<span> mphf_algo (
                sortingCount.getStorageGroup(),
                "mphf",
                sortingCount.getSolidCounts(),
                sortingCount.getSolidKmers(),
                true  // build=true, load=false
            );
            executeAlgorithm (mphf_algo, graph.getStorage(), props, graph._info);
            data.setAbundance(mphf_algo.getMap());
            graph.setState(Graph::STATE_MPHF_DONE);
        }

        /************************************************************/
        /*                         Bloom                            */
        /************************************************************/
        if (graph.checkState(Graph::STATE_SORTING_COUNT_DONE))
        {
            if (graph._bloomKind != BLOOM_NONE)
            {
                BloomAlgorithm<span> bloomAlgo (
                    graph.getStorage(),
                    data._solid,
                    kmerSize,
                    DebloomAlgorithm<span>::getNbBitsPerKmer (kmerSize, graph._debloomKind),
                    props->get(STR_NB_CORES)   ? props->getInt(STR_NB_CORES)   : 0,
                    graph._bloomKind
                );
                executeAlgorithm (bloomAlgo, graph.getStorage(), props, graph._info);
                graph.setState(Graph::STATE_BLOOM_DONE);
            }
        }

        /************************************************************/
        /*                         Debloom                          */
        /************************************************************/
        if (graph.checkState(Graph::STATE_BLOOM_DONE))
        {
            /** We create a debloom instance and execute it. */
            DebloomAlgorithm<span>* debloom = DebloomAlgorithmFactory<span>::create (
                graph._debloomImpl,
                graph.getStorage(),
                *solidStorage,
                data._solid,
                kmerSize,
                props->get(STR_MAX_MEMORY) ? props->getInt(STR_MAX_MEMORY) : 0,
                props->get(STR_NB_CORES)   ? props->getInt(STR_NB_CORES)   : 0,
                graph._bloomKind,
                graph._debloomKind
            );
            LOCAL (debloom);

            executeAlgorithm (*debloom, graph.getStorage(), props, graph._info);

            graph.setState(Graph::STATE_DEBLOOM_DONE);

            /** We configure the variant. */
            data.setContainer (debloom->getContainerNode());
        }

        /************************************************************/
        /*                         Branching                        */
        /************************************************************/
        if (graph.checkState(Graph::STATE_DEBLOOM_DONE))
        {
            if (graph._branchingKind != BRANCHING_NONE)
            {
                BranchingAlgorithm<span> branchingAlgo (
                    graph,
                    graph.getStorage(),
                    graph._branchingKind,
                    props->get(STR_NB_CORES)   ? props->getInt(STR_NB_CORES)   : 0,
                    props
                );
                executeAlgorithm (branchingAlgo, graph.getStorage(), props, graph._info);

                graph.setState(Graph::STATE_BRANCHING_DONE);

                /** We configure the variant. */
                data.setBranching (branchingAlgo.getBranchingCollection());
            }
        }

        /************************************************************/
        /*                    Post processing                       */
        /************************************************************/

        /** In case we choose another storage for the solid kmers, we have to update the graph state. */
        if (props->get(STR_URI_SOLID_KMERS) != 0)
        {
            data.setSolid (0);
            graph.unsetState (Graph::STATE_BANKCONVERTER_DONE);
            graph.unsetState (Graph::STATE_SORTING_COUNT_DONE);
        }

        /** We save library information in the root of the storage. */
        graph.getGroup().addProperty ("xml", string("\n") + LibraryInfo::getInfo().getXML());

        /** We save the state and kmer size at storage root level. */
        graph.getGroup().addProperty ("state",     Stringify::format("%d", graph._state));
        graph.getGroup().addProperty ("kmer_size", Stringify::format("%d", graph._kmerSize));

        /************************************************************/
        /*                        Clean up                          */
        /************************************************************/
    }

    /** Algorithm configuration. */
    void executeAlgorithm (Algorithm& algorithm, Storage& storage, IProperties* props, IProperties& info) const
    {
        algorithm.getInput()->add (0, STR_VERBOSE, props->getStr(STR_VERBOSE));

        algorithm.run ();

        info.add (1, algorithm.getInfo());
        info.add (1, algorithm.getSystemInfo());

        /** We memorize information of the algorithm execution as a property of the corresponding group. */
        storage.getGroup(algorithm.getName()).addProperty("xml", string("\n") + algorithm.getInfo()->getXML());
    }
};


/********************************************************************************
                 #####   ######      #     ######   #     #
                #     #  #     #    # #    #     #  #     #
                #        #     #   #   #   #     #  #     #
                #  ####  ######   #     #  ######   #######
                #     #  #   #    #######  #        #     #
                #     #  #    #   #     #  #        #     #
                 #####   #     #  #     #  #        #     #
********************************************************************************/

/*********************************************************************
** METHOD  :
** PURPOSE :
** INPUT   :
** OUTPUT  :
** RETURN  :
** REMARKS :
*********************************************************************/
<<<<<<< HEAD
tools::misc::impl::OptionsParser Graph::getOptionsParser (bool includeMandatory, bool enableMphf)
=======
IOptionsParser* Graph::getOptionsParser (bool includeMandatory)
>>>>>>> c6c5823f
{

    /** We build the root options parser. */
    OptionsParser* parser = new OptionsParser ("graph");

    /** We add children parser to it (kmer count, bloom/debloom, branching). */
    parser->push_back (SortingCountAlgorithm<>::getOptionsParser(includeMandatory));
    parser->push_back (DebloomAlgorithm<>::getOptionsParser());
    parser->push_back (BranchingAlgorithm<>::getOptionsParser());

    /** We activate MPHF option only if available. */
    if (MPHF<char>::enabled)
    {
<<<<<<< HEAD
        parser.push_back (new tools::misc::impl::OptionOneParam (STR_MPHF_TYPE,         "mphf type ('none' or 'emphf')",            false, enableMphf ? "emphf":"none"));
=======
        IOptionsParser* parserEmphf  = new OptionsParser ("emphf");
        parserEmphf->push_back (new tools::misc::impl::OptionOneParam (STR_MPHF_TYPE, "mphf type ('none' or 'emphf')", false, "none"));
        parser->push_back  (parserEmphf);
>>>>>>> c6c5823f
    }

    /** We create a "general options" parser. */
    IOptionsParser* parserGeneral  = new OptionsParser ("general");
    parserGeneral->push_front (new OptionOneParam (STR_INTEGER_PRECISION, "integers precision (0 for optimized value)", false, "0", false));
    parserGeneral->push_front (new OptionOneParam (STR_VERBOSE,           "verbosity level",      false, "1"  ));
    parserGeneral->push_front (new OptionOneParam (STR_MAX_MEMORY,        "max memory (in MBytes)",                    false, "2000"));
    parserGeneral->push_front (new OptionOneParam (STR_MAX_DISK,          "max disk   (in MBytes)",                    false, "0"));
    parserGeneral->push_front (new OptionOneParam (STR_NB_CORES,          "number of cores",      false, "0"  ));

    /** We add it to the root parser. */
    parser->push_back  (parserGeneral);

    return parser;
}

/*********************************************************************
** METHOD  :
** PURPOSE :
** INPUT   :
** OUTPUT  :
** RETURN  :
** REMARKS :
*********************************************************************/
Graph  Graph::create (bank::IBank* bank, const char* fmt, ...)
{
    IOptionsParser* parser = getOptionsParser (false);   LOCAL(parser);

    /** We build the command line from the format and the ellipsis. */
    std::string commandLine;
    char* buffer = 0;
    va_list args;
    va_start (args, fmt);
    int res = vasprintf (&buffer, fmt, args);
    va_end (args);
    if (buffer != NULL)  {  commandLine = buffer;  FREE (buffer);  }

    try
    {
        return  Graph (bank, parser->parseString(commandLine));
    }
    catch (OptionFailure& e)
    {
        e.displayErrors (std::cout);

        throw system::Exception ("Graph construction failure because of bad parameters (notify a developer)");
    }
}

/*********************************************************************
** METHOD  :
** PURPOSE :
** INPUT   :
** OUTPUT  :
** RETURN  :
** REMARKS :
*********************************************************************/
Graph  Graph::create (const char* fmt, ...)
{
    IOptionsParser* parser = getOptionsParser (true);   LOCAL (parser);

    /** We build the command line from the format and the ellipsis. */
    std::string commandLine;
    char* buffer = 0;
    va_list args;
    va_start (args, fmt);
    int res = vasprintf (&buffer, fmt, args);
    va_end (args);
    if (buffer != NULL)  {  commandLine = buffer;  FREE (buffer);  }

    try
    {
        return  Graph (parser->parseString(commandLine));
    }
    catch (OptionFailure& e)
    {
        e.displayErrors (std::cout);
        throw system::Exception ("Graph construction failure because of bad parameters (notify a developer)");
    }
}

/*********************************************************************
** METHOD  :
** PURPOSE :
** INPUT   :
** OUTPUT  :
** RETURN  :
** REMARKS :
*********************************************************************/
Graph::Graph (size_t kmerSize)
    : _storageMode(PRODUCT_MODE_DEFAULT), _storage(0),
      _variant(new GraphDataVariant()), _kmerSize(kmerSize), _info("graph"),
      _state(Graph::STATE_INIT_DONE),
      _bloomKind(BLOOM_DEFAULT), _debloomKind(DEBLOOM_DEFAULT), _debloomImpl(DEBLOOM_IMPL_DEFAULT),
      _branchingKind(BRANCHING_STORED), _mphfKind(MPHF_NONE)
{
    /** We configure the data variant according to the provided kmer size. */
    setVariant (*((GraphDataVariant*)_variant), _kmerSize);

    /** We configure the graph data from the storage content. */
    boost::apply_visitor (configure_visitor (*this, getStorage()),  *(GraphDataVariant*)_variant);
}

/*********************************************************************
** METHOD  :
** PURPOSE :
** INPUT   :
** OUTPUT  :
** RETURN  :
** REMARKS :
*********************************************************************/
Graph::Graph (const std::string& uri)
    : _storageMode(PRODUCT_MODE_DEFAULT), _storage(0),
      _variant(new GraphDataVariant()), _kmerSize(0), _info("graph"), _name(System::file().getBaseName(uri))
{
    size_t precision = 0;

    /** We create a storage instance. */
    setStorage (StorageFactory(_storageMode).create (uri, false, false));

    /** We get some properties. */
    _state     = (Graph::StateMask) atol (getGroup().getProperty ("state").c_str());
    _kmerSize  =                    atol (getGroup().getProperty ("kmer_size").c_str());

    /** We get library information in the root of the storage. */
    string xmlString = getGroup().getProperty ("xml");
    stringstream ss; ss << xmlString;   IProperties* props = new Properties(); LOCAL(props);
    props->readXML (ss);  getInfo().add (1, props);

    /** We configure the data variant according to the provided kmer size. */
    setVariant (*((GraphDataVariant*)_variant), _kmerSize);

    /** We configure the graph data from the storage content. */
    boost::apply_visitor (configure_visitor (*this, getStorage()),  *(GraphDataVariant*)_variant);
}

/*********************************************************************
** METHOD  :
** PURPOSE :
** INPUT   :
** OUTPUT  :
** RETURN  :
** REMARKS :
*********************************************************************/
Graph::Graph (bank::IBank* bank, tools::misc::IProperties* params)
    : _storageMode(PRODUCT_MODE_DEFAULT), _storage(0),
      _state(Graph::STATE_INIT_DONE),
      _variant(new GraphDataVariant()), _kmerSize(0), _info("graph")
{
    /** We get the kmer size from the user parameters. */
    _kmerSize = params->getInt (STR_KMER_SIZE);

    size_t integerPrecision = params->getInt (STR_INTEGER_PRECISION);

    /** We get other user parameters. */
    parse (params->getStr(STR_BLOOM_TYPE),        _bloomKind);
    parse (params->getStr(STR_DEBLOOM_TYPE),      _debloomKind);
    parse (params->getStr(STR_DEBLOOM_IMPL),      _debloomImpl);
    parse (params->getStr(STR_BRANCHING_TYPE),    _branchingKind);

    /** This one is conditional. */
    if (params->get(STR_MPHF_TYPE)) {  parse (params->getStr(STR_MPHF_TYPE), _mphfKind); }
    else                            { _mphfKind = MPHF_NONE; }

    /** We configure the data variant according to the provided kmer size. */
    setVariant (*((GraphDataVariant*)_variant), _kmerSize, integerPrecision);

    /** We build the graph according to the wanted precision. */
    boost::apply_visitor (build_visitor (*this, bank,params),  *(GraphDataVariant*)_variant);
}

/*********************************************************************
** METHOD  :
** PURPOSE :
** INPUT   :
** OUTPUT  :
** RETURN  :
** REMARKS : this is mostly duplicated code with function above, TODO refactor?
*********************************************************************/
Graph::Graph (tools::misc::IProperties* params)
    : _storageMode(PRODUCT_MODE_DEFAULT), _storage(0),
      _state(Graph::STATE_INIT_DONE),
      _variant(new GraphDataVariant()), _kmerSize(0), _info("graph")
{
    /** We get the kmer size from the user parameters. */
    _kmerSize = params->getInt (STR_KMER_SIZE);

    size_t integerPrecision = params->getInt (STR_INTEGER_PRECISION);

    /** We get other user parameters. */
    parse (params->getStr(STR_BLOOM_TYPE),        _bloomKind);
    parse (params->getStr(STR_DEBLOOM_TYPE),      _debloomKind);
    parse (params->getStr(STR_DEBLOOM_IMPL),      _debloomImpl);
    parse (params->getStr(STR_BRANCHING_TYPE),    _branchingKind);

    /** This one is conditional. */
    if (params->get(STR_MPHF_TYPE)) {  parse (params->getStr(STR_MPHF_TYPE), _mphfKind); }
    else                            { _mphfKind = MPHF_NONE; }

    /** We configure the data variant according to the provided kmer size. */
    setVariant (*((GraphDataVariant*)_variant), _kmerSize, integerPrecision);

    /** We build a Bank instance for the provided reads uri. */
    bank::IBank* bank = Bank::open (params->getStr(STR_URI_INPUT));

    /** We build the graph according to the wanted precision. */
    boost::apply_visitor (build_visitor (*this, bank,params),  *(GraphDataVariant*)_variant);
}

/*********************************************************************
** METHOD  :
** PURPOSE :
** INPUT   :
** OUTPUT  :
** RETURN  :
** REMARKS :
*********************************************************************/
Graph::Graph ()
    : _storageMode(PRODUCT_MODE_DEFAULT), _storage(0),
      _variant(new GraphDataVariant()), _kmerSize(0), _info("graph"),
      _state(Graph::STATE_INIT_DONE),
      _bloomKind(BLOOM_DEFAULT),
      _debloomKind(DEBLOOM_DEFAULT), _debloomImpl(DEBLOOM_IMPL_DEFAULT), _branchingKind(BRANCHING_STORED), _mphfKind(MPHF_NONE)
{
}

/*********************************************************************
** METHOD  :
** PURPOSE :
** INPUT   :
** OUTPUT  :
** RETURN  :
** REMARKS :
*********************************************************************/
Graph::Graph (const Graph& graph)
    : _storageMode(graph._storageMode), _storage(0),
      _variant(new GraphDataVariant()), _kmerSize(graph._kmerSize), _info("graph"), _name(graph._name)
{
    setStorage (graph._storage);

    if (graph._variant)  {  *((GraphDataVariant*)_variant) = *((GraphDataVariant*)graph._variant);  }
}

/*********************************************************************
** METHOD  :
** PURPOSE :
** INPUT   :
** OUTPUT  :
** RETURN  :
** REMARKS :
*********************************************************************/
Graph& Graph::operator= (const Graph& graph)
{
    if (this != &graph)
    {
        _kmerSize        = graph._kmerSize;
        _storageMode     = graph._storageMode;
        _name            = graph._name;
        _info            = graph._info;
        _bloomKind       = graph._bloomKind;
        _debloomKind     = graph._debloomKind;
        _debloomImpl     = graph._debloomImpl;
        _mphfKind        = graph._mphfKind;
        _branchingKind   = graph._branchingKind;
        _state           = graph._state;

        setStorage (graph._storage);

        if (graph._variant)  {  *((GraphDataVariant*)_variant) = *((GraphDataVariant*)graph._variant);  }
    }
    return *this;
}

/*********************************************************************
** METHOD  :
** PURPOSE :
** INPUT   :
** OUTPUT  :
** RETURN  :
** REMARKS :
*********************************************************************/
Graph::~Graph ()
{
    /** We release resources. */
    setStorage (0);
    if (_variant)  {  delete (GraphDataVariant*)_variant;  }
}

/*********************************************************************
** METHOD  :
** PURPOSE :
** INPUT   :
** OUTPUT  :
** RETURN  :
** REMARKS :
*********************************************************************/
void Graph::remove ()
{
    getStorage().remove();
}

/*********************************************************************
** METHOD  :
** PURPOSE :
** INPUT   :
** OUTPUT  :
** RETURN  :
** REMARKS :
*********************************************************************/
bool Graph::isBranching (const Node& node) const
{
    return (! (successors<Node>(node).size()==1 && predecessors<Node>(node).size() == 1));
}

/*********************************************************************
** METHOD  :
** PURPOSE :
** INPUT   :
** OUTPUT  :
** RETURN  :
** REMARKS :
*********************************************************************/
bool Graph::isSimple (const Edge& edge) const
{
    return this->outdegree(edge.from)==1  &&  this->indegree(edge.to)==1;
}

/*********************************************************************
** METHOD  :
** PURPOSE :
** INPUT   :
** OUTPUT  :
** RETURN  :
** REMARKS :
*********************************************************************/
bool Graph::isEdge (const Node& u, const Node& v) const
{
    bool result = false;

    return result;
}

/*********************************************************************
** METHOD  :
** PURPOSE :
** INPUT   :
** OUTPUT  :
** RETURN  :
** REMARKS :
*********************************************************************/
Node Graph::reverse (const Node& node) const
{
    Node result = node;
    result.strand = kmer::StrandReverse(node.strand);
    return result;
}

/*********************************************************************
** METHOD  :
** PURPOSE :
** INPUT   :
** OUTPUT  :
** RETURN  :
** REMARKS :
*********************************************************************/
BranchingNode Graph::reverse (const BranchingNode& node) const
{
    BranchingNode result = node;
    result.strand = kmer::StrandReverse(node.strand);
    return result;
}

/*********************************************************************
** METHOD  :
** PURPOSE :
** INPUT   :
** OUTPUT  :
** RETURN  :
** REMARKS :
*********************************************************************/
Edge Graph::reverse (const Edge& edge) const
{
    Edge result;

    Nucleotide NT = edge.nt;

    if (edge.direction == DIR_INCOMING)
    {
        if (edge.from.strand == kmer::STRAND_FORWARD)  {  NT = (Nucleotide) edge.from.kmer[0];  }
        else                                           {  NT = kmer::reverse ((Nucleotide) edge.from.kmer[getKmerSize()-1]);  }
    }
    else
    {
        if (edge.from.strand == STRAND_FORWARD)  {  NT = kmer::reverse ((Nucleotide) edge.from.kmer[getKmerSize()-1]);  }
        else                                     {  NT = (Nucleotide) edge.from.kmer[0];                                }
    }

    result.set (
        edge.to.kmer,   edge.to.strand,
        edge.from.kmer, edge.from.strand,
        NT,
        edge.direction==DIR_OUTCOMING ? DIR_INCOMING : DIR_OUTCOMING
    );

    return result;
}

/*********************************************************************
** METHOD  :
** PURPOSE :
** INPUT   :
** OUTPUT  :
** RETURN  :
** REMARKS :
*********************************************************************/
size_t Graph::indegree  (const Node& node) const  {  return neighbors<Node> (node, DIR_INCOMING).size();   }

/*********************************************************************
** METHOD  :
** PURPOSE :
** INPUT   :
** OUTPUT  :
** RETURN  :
** REMARKS :
*********************************************************************/
size_t Graph::outdegree (const Node& node) const  {  return neighbors<Node> (node, DIR_OUTCOMING).size();  }

/*********************************************************************
** METHOD  :
** PURPOSE :
** INPUT   :
** OUTPUT  :
** RETURN  :
** REMARKS :
*********************************************************************/
size_t Graph::degree (const Node& node, Direction dir) const  {  return neighbors<Node> (node, dir).size();  }

/*********************************************************************
** METHOD  :
** PURPOSE :
** INPUT   :
** OUTPUT  :
** RETURN  :
** REMARKS :
*********************************************************************/
template<typename Item, typename Functor>
struct getItems_visitor : public boost::static_visitor<Graph::Vector<Item> >    {

    const Node& source;  Direction direction;  Functor fct;

    getItems_visitor (const Node& aSource, Direction aDirection, Functor aFct) : source(aSource), direction(aDirection), fct(aFct) {}

    template<size_t span>  Graph::Vector<Item> operator() (const GraphData<span>& data) const
    {
        /** Shortcut. */
        typedef typename Kmer<span>::Type Type;

        Graph::Vector<Item> items;

        size_t idx = 0;

        /** We get the specific typed value from the generic typed value. */
        const Type& sourceVal = source.kmer.get<Type>();

        /** Shortcuts. */
        size_t      kmerSize = data._model->getKmerSize();
        const Type& mask     = data._model->getKmerMax();

        // the kmer we're extending may be actually a revcomp sequence in the bidirected debruijn graph node
        Type graine = ((source.strand == STRAND_FORWARD) ?  sourceVal :  revcomp (sourceVal, kmerSize) );

        if (direction & DIR_OUTCOMING)
        {
            for (u_int64_t nt=0; nt<4; nt++)
            {
                Type forward = ( (graine << 2 )  + nt) & mask;
                Type reverse = revcomp (forward, kmerSize);

                if (forward < reverse)
                {
                    if (data.contains (forward))
                    {
                        fct (items, idx++, source.kmer, source.strand, Node::Value(forward), STRAND_FORWARD, (Nucleotide)nt, DIR_OUTCOMING);
                    }
                }
                else
                {
                    if (data.contains (reverse))
                    {
                        fct (items, idx++, source.kmer, source.strand, Node::Value(reverse), STRAND_REVCOMP, (Nucleotide)nt, DIR_OUTCOMING);
                    }
                }
            }
        }

        if (direction & DIR_INCOMING)
        {
            /** IMPORTANT !!! Since we have hugely shift the nt value, we make sure to use a long enough integer. */
            for (u_int64_t nt=0; nt<4; nt++)
            {
                Type forward = ((graine >> 2 )  + ( Type(nt) << ((kmerSize-1)*2)) ) & mask; // previous kmer
                Type reverse = revcomp (forward, kmerSize);

                Nucleotide NT;

                if (source.strand == STRAND_FORWARD)  {  NT = (Nucleotide) (source.kmer[0]);  }
                else                                  {  NT = kmer::reverse ((Nucleotide) (source.kmer[(kmerSize-1)]));  }

                if (forward < reverse)
                {
                    if (data.contains (forward))
                    {
                        fct (items, idx++, source.kmer, source.strand, Node::Value(forward), STRAND_FORWARD, NT, DIR_INCOMING);
                    }
                }
                else
                {
                    if (data.contains (reverse))
                    {
                        fct (items, idx++, source.kmer, source.strand, Node::Value(reverse), STRAND_REVCOMP, NT, DIR_INCOMING);
                    }
                }
            }
        }

        /** We update the size of the container according to the number of found items. */
        items.resize (idx);

        /** We return the result. */
        return items;
    }
};

/********************************************************************************/

struct Functor_getEdges {  void operator() (
    Graph::Vector<Edge>& items,
    size_t               idx,
    const Node::Value&   kmer_from,
    kmer::Strand         strand_from,
    const Node::Value&   kmer_to,
    kmer::Strand         strand_to,
    kmer::Nucleotide     nt,
    Direction            dir
) const
{
    items[idx++].set (kmer_from, strand_from, kmer_to, strand_to, nt, dir);
}};

Graph::Vector<Edge> Graph::getEdges (const Node& source, Direction direction)  const
{

    return boost::apply_visitor (getItems_visitor<Edge,Functor_getEdges>(source, direction, Functor_getEdges()),  *(GraphDataVariant*)_variant);
}

/********************************************************************************/
struct Functor_getNodes {  void operator() (
    Graph::Vector<Node>&   items,
    size_t               idx,
    const Node::Value&   kmer_from,
    kmer::Strand         strand_from,
    const Node::Value&   kmer_to,
    kmer::Strand         strand_to,
    kmer::Nucleotide     nt,
    Direction            dir
) const
{
    items[idx++].set (kmer_to, strand_to);
}};

Graph::Vector<Node> Graph::getNodes (const Node& source, Direction direction)  const
{
    return boost::apply_visitor (getItems_visitor<Node,Functor_getNodes>(source, direction, Functor_getNodes()),  *(GraphDataVariant*)_variant);
}

/*********************************************************************
** METHOD  :
** PURPOSE :
** INPUT   :
** OUTPUT  :
** RETURN  :
** REMARKS :
*********************************************************************/
template<typename Item, typename Functor>
struct getItemsCouple_visitor : public boost::static_visitor<Graph::Vector<pair<Item,Item> > >    {

    const Node& node1; const Node& node2;  Direction direction; Functor functor;

    getItemsCouple_visitor (const Node& node1, const Node& node2, Direction aDirection, Functor aFct)
        : node1(node1), node2(node2),  direction(aDirection), functor(aFct) {}

    template<size_t span>  Graph::Vector<pair<Item,Item> > operator() (const GraphData<span>& data) const
    {
        typedef typename Kmer<span>::Type  Type;

        size_t idx = 0;
        Graph::Vector < pair<Item,Item> > items;

        /** Shortcuts. */
        size_t      kmerSize = data._model->getKmerSize();
        const Type& mask     = data._model->getKmerMax();

        /** We get the specific typed value from the generic typed value. */
        const Type& val1 = node1.kmer.get<Type>();
        const Type& val2 = node2.kmer.get<Type>();

        // the kmer we're extending may be actually a revcomp sequence in the bidirected debruijn graph node
        Type graine1 = ((node1.strand == STRAND_FORWARD) ?  val1 :  revcomp (val1, kmerSize) );
        Type graine2 = ((node2.strand == STRAND_FORWARD) ?  val2 :  revcomp (val2, kmerSize) );

        if (direction & DIR_OUTCOMING)
        {
            for (u_int64_t nt=0; nt<4; nt++)
            {
                Type forward1 = ( (graine1 << 2 )  + nt) & mask;
                Type forward2 = ( (graine2 << 2 )  + nt) & mask;

                Type reverse1 = revcomp (forward1, kmerSize);
                Type reverse2 = revcomp (forward2, kmerSize);

                bool isForwardMin1 = forward1 < reverse1;
                bool isForwardMin2 = forward2 < reverse2;

                if (isForwardMin1==true && isForwardMin2==true)
                {
                    if (data.contains (forward1) && data.contains (forward2))
                    {
                        pair<Item,Item>& p = items[idx++];
                        functor (p,
                            node1.kmer, node1.strand, Node::Value(forward1), STRAND_FORWARD, (Nucleotide)nt, DIR_OUTCOMING,
                            node2.kmer, node2.strand, Node::Value(forward2), STRAND_FORWARD, (Nucleotide)nt, DIR_OUTCOMING
                        );
                    }
                }
                else if (isForwardMin1==true && isForwardMin2==false)
                {
                    if (data.contains (forward1) && data.contains (reverse2))
                    {
                        pair<Item,Item>& p = items[idx++];
                        functor (p,
                            node1.kmer, node1.strand, Node::Value(forward1), STRAND_FORWARD, (Nucleotide)nt, DIR_OUTCOMING,
                            node2.kmer, node2.strand, Node::Value(reverse2), STRAND_REVCOMP, (Nucleotide)nt, DIR_OUTCOMING
                        );
                    }
                }
                else if (isForwardMin1==false && isForwardMin2==true)
                {
                    if (data.contains (reverse1) && data.contains (forward2))
                    {
                        pair<Item,Item>& p = items[idx++];
                        functor (p,
                            node1.kmer, node1.strand, Node::Value(reverse1), STRAND_REVCOMP, (Nucleotide)nt, DIR_OUTCOMING,
                            node2.kmer, node2.strand, Node::Value(forward2), STRAND_FORWARD, (Nucleotide)nt, DIR_OUTCOMING
                        );
                    }
                }
                else if (isForwardMin1==false && isForwardMin2==false)
                {
                    if (data.contains (reverse1) && data.contains (reverse2))
                    {
                        pair<Item,Item>& p = items[idx++];
                        functor (p,
                            node1.kmer, node1.strand, Node::Value(reverse1), STRAND_REVCOMP, (Nucleotide)nt, DIR_OUTCOMING,
                            node2.kmer, node2.strand, Node::Value(reverse2), STRAND_REVCOMP, (Nucleotide)nt, DIR_OUTCOMING
                        );
                    }
                }
            }
        }

        if (direction & DIR_INCOMING)
        {
            throw system::ExceptionNotImplemented();
        }

        /** We update the size of the container according to the number of found items. */
        items.resize (idx);

        /** We return the result. */
        return items;
    }
};

/********************************************************************************/
struct Functor_getNodesCouple {  void operator() (
    pair<Node,Node>&   items,
    const Node::Value&   kmer_from1,
    kmer::Strand         strand_from1,
    const Node::Value&   kmer_to1,
    kmer::Strand         strand_to1,
    kmer::Nucleotide     nt1,
    Direction            dir1,
    const Node::Value&   kmer_from2,
    kmer::Strand         strand_from2,
    const Node::Value&   kmer_to2,
    kmer::Strand         strand_to2,
    kmer::Nucleotide     nt2,
    Direction            dir2
) const
{
    items.first.set  (kmer_to1, strand_to1);
    items.second.set (kmer_to2, strand_to2);
}};

Graph::Vector<std::pair<Node,Node> > Graph::getNodesCouple (const Node& node1, const Node& node2, Direction direction) const
{
    return boost::apply_visitor (getItemsCouple_visitor<Node,Functor_getNodesCouple>(node1, node2, direction, Functor_getNodesCouple()),  *(GraphDataVariant*)_variant);
}

/********************************************************************************/
struct Functor_getEdgesCouple {  void operator() (
        pair<Edge,Edge>&     items,
        const Node::Value&   kmer_from1,
        kmer::Strand         strand_from1,
        const Node::Value&   kmer_to1,
        kmer::Strand         strand_to1,
        kmer::Nucleotide     nt1,
        Direction            dir1,
        const Node::Value&   kmer_from2,
        kmer::Strand         strand_from2,
        const Node::Value&   kmer_to2,
        kmer::Strand         strand_to2,
        kmer::Nucleotide     nt2,
        Direction            dir2
) const
{
    items.first.set  (kmer_from1, strand_from1, kmer_to1, strand_to1, nt1, dir1);
    items.second.set (kmer_from2, strand_from2, kmer_to2, strand_to2, nt2, dir2);
}};

Graph::Vector<std::pair<Edge,Edge> > Graph::getEdgesCouple (const Node& node1, const Node& node2, Direction direction) const
{
    return boost::apply_visitor (getItemsCouple_visitor<Edge,Functor_getEdgesCouple>(node1, node2, direction, Functor_getEdgesCouple()),  *(GraphDataVariant*)_variant);
}

/*********************************************************************
** METHOD  :
** PURPOSE :
** INPUT   :
** OUTPUT  :
** RETURN  :
** REMARKS :
*********************************************************************/
struct buildNode_visitor : public boost::static_visitor<Node>    {

    const tools::misc::Data& data;  size_t offset;

    buildNode_visitor (const tools::misc::Data& aData, size_t aOffset) : data(aData), offset(aOffset)  {}

    template<size_t span>  Node operator() (const GraphData<span>& graphData) const
    {
        /** Shortcut. */
        typedef typename Kmer<span>::ModelCanonical::Kmer Kmer;

        Kmer kmer = graphData._model->getKmer (data, offset);
        return Node (Integer(kmer.value()), kmer.forward()==kmer.value() ? STRAND_FORWARD : STRAND_REVCOMP);
    }
};

/*********************************************************************
** METHOD  :
** PURPOSE :
** INPUT   :
** OUTPUT  :
** RETURN  :
** REMARKS :
*********************************************************************/
Node Graph::buildNode (const tools::misc::Data& data, size_t offset)  const
{
    return boost::apply_visitor (buildNode_visitor(data,offset),  *(GraphDataVariant*)_variant);
}

/*********************************************************************
** METHOD  :
** PURPOSE :
** INPUT   :
** OUTPUT  :
** RETURN  :
** REMARKS :
*********************************************************************/
Graph::Vector<BranchingNode> Graph::getBranchingNodeNeighbors (const Node& source, Direction direction) const
{
    Graph::Vector<BranchingNode>  result;

    /** We get the neighbors of the source node. */
    Graph::Vector<Edge> neighbors = this->neighbors<Edge> (source, direction);

    /** We resize the result vector. */
    result.resize (neighbors.size());

    /** We loop over all the neighbors. */
    for (size_t i=0; i<neighbors.size(); i++)
    {
        /** We get a simple path iterator from the current neighbor. */
        Graph::Iterator<Edge> path = this->simplePath<Edge> (neighbors[i].to, direction);

        /** We iterate this simple path from the current neighbor. */
        for (path.first(); !path.isDone(); path.next())  {}

        /** Note the trick here: we get the current path node, even if the path iteration is done. */
        Node& last = path.item().to;

        /** We set the ith branching neighbor node. */
        result[i].set (last.kmer, last.strand);
    }

    return result;
}

/*********************************************************************
** METHOD  :
** PURPOSE :
** INPUT   :
** OUTPUT  :
** RETURN  :
** REMARKS :
*********************************************************************/
Graph::Vector<BranchingEdge> Graph::getBranchingEdgeNeighbors (const Node& source, Direction direction) const
{
    Graph::Vector<BranchingEdge>  result;

    /** We get the neighbors of the source node. */
    Graph::Vector<Edge> neighbors = this->neighbors<Edge> (source, direction);

    /** We resize the result vector. */
    result.resize (neighbors.size());

    /** We loop over all the neighbors. */
    for (size_t i=0; i<neighbors.size(); i++)
    {
        DEBUG ((cout << "neighbor[" << i << "] " << this->toString(neighbors[i]) << endl));

        /** We get a simple path iterator from the current neighbor. */
        Graph::Iterator<Edge> path = this->simplePath<Edge> (neighbors[i].to, direction);

        /** We iterate this simple path from the current neighbor. */
        for (path.first(); !path.isDone(); path.next())
        {
            DEBUG ((cout << "===> " << this->toString(*path) << endl));
        }

        /** Note the trick here: we get the current path node, even if the path iteration is done. */
        Node& last = path.item().to;

        /** We set the ith branching neighbor node. By convention, we memorize the nucleotide of the initial transition. */
        result[i].set (source.kmer, source.strand, last.kmer, last.strand, neighbors[i].nt, direction, path.rank()+1);
    }

    return result;
}

/*********************************************************************
** METHOD  :
** PURPOSE :
** INPUT   :
** OUTPUT  :
** RETURN  :
** REMARKS :
*********************************************************************/
template<typename Item, typename Functor>
struct getItem_visitor : public boost::static_visitor<Item>    {

    const Node& source;  Direction direction;  Nucleotide nt; bool& exists; Functor fct;

    getItem_visitor (const Node& aSource, Direction aDirection, Nucleotide aNt, bool& aExists, Functor aFct)
        : source(aSource), direction(aDirection), nt(aNt), exists(aExists), fct(aFct) {}

    template<size_t span>  Item operator() (const GraphData<span>& data) const
    {
        /** Shortcut. */
        typedef typename Kmer<span>::Type Type;

        Item item;

        /** We get the specific typed value from the generic typed value. */
        const Type& sourceVal = source.kmer.get<Type>();

        /** Shortcuts. */
        size_t      kmerSize = data._model->getKmerSize();
        const Type& mask     = data._model->getKmerMax();

        // the kmer we're extending may be actually a revcomp sequence in the bidirected debruijn graph node
        Type graine = ((source.strand == STRAND_FORWARD) ?  sourceVal :  revcomp (sourceVal, kmerSize) );

        if (direction & DIR_OUTCOMING)
        {
            Type forward = ( (graine << 2 )  + nt) & mask;
            Type reverse = revcomp (forward, kmerSize);

            if (forward < reverse)
            {
                if (data.contains (forward))
                {
                    fct (item, source.kmer, source.strand, Node::Value(forward), STRAND_FORWARD, (Nucleotide)nt, DIR_OUTCOMING);
                    exists = true;
                }
                else
                {
                    exists = false;
                }
            }
            else
            {
                if (data.contains (reverse))
                {
                    fct (item, source.kmer, source.strand, Node::Value(reverse), STRAND_REVCOMP, (Nucleotide)nt, DIR_OUTCOMING);
                    exists = true;
                }
                else
                {
                    exists = false;
                }
            }
        }

        if (direction & DIR_INCOMING)
        {
            Type forward = ((graine >> 2 )  + ( Type(nt) << ((kmerSize-1)*2)) ) & mask; // previous kmer
            Type reverse = revcomp (forward, kmerSize);

            Nucleotide NT;

            if (source.strand == STRAND_FORWARD)  {  NT = (Nucleotide) (source.kmer[0]);  }
            else                                  {  NT = kmer::reverse ((Nucleotide) (source.kmer[(kmerSize-1)]));  }

            if (forward < reverse)
            {
                if (data.contains (forward))
                {
                    fct (item, source.kmer, source.strand, Node::Value(forward), STRAND_FORWARD, NT, DIR_INCOMING);
                    exists = true;
                }
                else
                {
                    exists = false;
                }
            }
            else
            {
                if (data.contains (reverse))
                {
                    fct (item, source.kmer, source.strand, Node::Value(reverse), STRAND_REVCOMP, NT, DIR_INCOMING);
                    exists = true;
                }
                else
                {
                    exists = false;
                }
            }
        }

        /** We return the result. */
        return item;
    }
};

struct Functor_getNode {  void operator() (
    Node&                item,
    const Node::Value&   kmer_from,
    kmer::Strand         strand_from,
    const Node::Value&   kmer_to,
    kmer::Strand         strand_to,
    kmer::Nucleotide     nt,
    Direction            dir
) const
{
    item.set (kmer_to, strand_to);
}};


Node Graph::getNode (const Node& source, Direction dir, kmer::Nucleotide nt, bool& exists) const
{
    return boost::apply_visitor (getItem_visitor<Node,Functor_getNode>(source, dir, nt, exists, Functor_getNode()),  *(GraphDataVariant*)_variant);
}

/*********************************************************************
** METHOD  :
** PURPOSE :
** INPUT   :
** OUTPUT  :
** RETURN  :
** REMARKS :
*********************************************************************/
Graph::Vector<Edge> Graph::getEdgeValues (const Node::Value& kmer) const
{
    Node source (kmer);

    Graph::Vector<Edge> v1 = getEdges (source,          DIR_OUTCOMING);
    Graph::Vector<Edge> v2 = getEdges (reverse(source), DIR_OUTCOMING);
#if 0
    v1.insert (v1.end(), v2.begin(), v2.end());
#else
    size_t n1=v1.size(), n2=v2.size();
    v1.resize (n1+n2);
    for (size_t i=0; i<n2; i++)  { v1[i+n1] = v2[i];  }
#endif

    return v1;
}

/********************************************************************************/
Graph::Vector<Node> Graph::getNodeValues (const Node::Value& kmer) const
{
    Node source (kmer);

    Graph::Vector<Node> v1 = getNodes (source,          DIR_OUTCOMING);
    Graph::Vector<Node> v2 = getNodes (reverse(source), DIR_OUTCOMING);

#if 0
    v1.insert (v1.end(), v2.begin(), v2.end());
#else
    size_t n1=v1.size(), n2=v2.size();
    v1.resize (n1+n2);
    for (size_t i=0; i<n2; i++)  { v1[i+n1] = v2[i];  }
#endif

    return v1;
}

/*********************************************************************
** METHOD  :
** PURPOSE :
** INPUT   :
** OUTPUT  :
** RETURN  :
** REMARKS :
*********************************************************************/
Graph::Vector<BranchingEdge> Graph::getBranchingEdgeValues (const Node::Value& kmer) const
{
    Node source (kmer);

    Graph::Vector<BranchingEdge> v1 = getBranchingEdgeNeighbors (source,          DIR_OUTCOMING);
    Graph::Vector<BranchingEdge> v2 = getBranchingEdgeNeighbors (reverse(source), DIR_OUTCOMING);
#if 0
    v1.insert (v1.end(), v2.begin(), v2.end());
#else
    size_t n1=v1.size(), n2=v2.size();
    v1.resize (n1+n2);
    for (size_t i=0; i<n2; i++)  { v1[i+n1] = v2[i];  }
#endif

    return v1;
}

/********************************************************************************/
Graph::Vector<BranchingNode> Graph::getBranchingNodeValues (const Node::Value& kmer) const
{
    Node source (kmer);

    Graph::Vector<BranchingNode> v1 = getBranchingNodeNeighbors (source,          DIR_OUTCOMING);
    Graph::Vector<BranchingNode> v2 = getBranchingNodeNeighbors (reverse(source), DIR_OUTCOMING);

#if 0
    v1.insert (v1.end(), v2.begin(), v2.end());
#else
    size_t n1=v1.size(), n2=v2.size();
    v1.resize (n1+n2);
    for (size_t i=0; i<n2; i++)  { v1[i+n1] = v2[i];  }
#endif

    return v1;
}

/*********************************************************************
** METHOD  :
** PURPOSE :
** INPUT   :
** OUTPUT  :
** RETURN  :
** REMARKS :
*********************************************************************/
struct contains_visitor : public boost::static_visitor<bool>    {

    const Node& node;
    contains_visitor (const Node& aNode) : node(aNode) {}

    template<size_t span>  size_t operator() (const GraphData<span>& data) const
    {
        /** Shortcut. */
        typedef typename Kmer<span>::Type Type;

        return data.contains (node.kmer.get<Type>());
    }
};

/********************************************************************************/
bool Graph::contains (const Node& item) const
{
    return boost::apply_visitor (contains_visitor(item),  *(GraphDataVariant*)_variant);
}

/*********************************************************************
** METHOD  :
** PURPOSE :
** INPUT   :
** OUTPUT  :
** RETURN  :
** REMARKS :
*********************************************************************/
template<typename NodeType>  struct BranchingFilter
{
    const Graph& graph;
    BranchingFilter(const Graph& graph) : graph(graph) {}
    bool operator () (const NodeType& item) { return graph.isBranching(item); }
};

template<typename NodeType>
struct nodes_visitor : public boost::static_visitor<tools::dp::ISmartIterator<NodeType>*>
{
    const Graph& graph;
    nodes_visitor (const Graph& graph) : graph(graph) {}

    template<size_t span>  tools::dp::ISmartIterator<NodeType>* operator() (const GraphData<span>& data) const
    {
        /** Shortcuts. */
        typedef typename Kmer<span>::ModelCanonical Model;
        typedef typename Kmer<span>::Type           Type;
        typedef typename Kmer<span>::Count          Count;

        class NodeIterator : public tools::dp::ISmartIterator<NodeType>
        {
        public:
            NodeIterator (tools::dp::Iterator<Count>* ref, u_int64_t nbItems)
                : _ref(0),  _rank(0), _isDone(true), _nbItems(nbItems)   {  setRef(ref);  this->_item->strand = STRAND_FORWARD; }

            ~NodeIterator ()  { setRef(0);   }

            u_int64_t rank () const { return _rank; }

            /** \copydoc  Iterator::first */
            void first()
            {
                _ref->first();
                _rank   = 0;
                _isDone = _ref->isDone();

                if (!_isDone)
                {
                    this->_rank ++;
                    this->_item->kmer      = _ref->item().value;
                    this->_item->abundance = _ref->item().abundance;
                }
            }

            /** \copydoc  Iterator::next */
            void next()
            {
                _ref->next();
                _isDone = _ref->isDone();
                if (!_isDone)
                {
                    this->_rank ++;
                    this->_item->kmer      = _ref->item().value;
                    this->_item->abundance = _ref->item().abundance;
                }
            }

            /** \copydoc  Iterator::isDone */
            bool isDone() { return _isDone;  }

            /** \copydoc  Iterator::item */
            NodeType& item ()  {  return *(this->_item);  }

            /** */
            void setItem (NodeType& i)
            {
                /** We set the node item to be set for the current iterator. */
                this->_item = &i;
                this->_item->strand = STRAND_FORWARD;

                /** We set the kmer item to be set for the kmer iterator. */
                // _ref->setItem (i.kmer.value.get<T>());
            }

            /** */
            u_int64_t size () const { return _nbItems; }

        private:
            tools::dp::Iterator<Count>* _ref;
            void setRef (tools::dp::Iterator<Count>* ref)  { SP_SETATTR(ref); }

            u_int64_t _rank;
            bool      _isDone;
            u_int64_t _nbItems;
        };

        if (typeid(NodeType) == typeid(Node))
        {
            if (data._solid != 0)
            {
                return new NodeIterator (data._solid->iterator (), data._solid->getNbItems());
            }
            else
            {
                throw "Iteration impossible (no solid nodes available)";
            }
        }
        else if (typeid(NodeType) == typeid(BranchingNode))
        {
            if (data._branching != 0)
            {
                /** We have a branching container*/
                return new NodeIterator (data._branching->iterator (), data._branching->getNbItems());
            }
            else if (data._solid != 0)
            {
                /** We don't have pre-computed branching nodes container. We have to compute them on the fly
                 * from the solid kmers. We can do that by filtering out all non branching nodes. */
                return new FilterIterator<NodeType,BranchingFilter<NodeType> > (
                    new NodeIterator (data._solid->iterator (), data._solid->getNbItems()),
                    BranchingFilter<NodeType> (graph)
                );
            }
            else
            {
                throw "Iteration impossible (no solid nor branching nodes available)";
            }
        }
        else {  throw "Invalid type";  }
    }
};

/*********************************************************************
** METHOD  :
** PURPOSE :
** INPUT   :
** OUTPUT  :
** RETURN  :
** REMARKS :
*********************************************************************/
Graph::Iterator<Node> Graph::getNodes () const
{
    return Graph::Iterator<Node> (boost::apply_visitor (nodes_visitor<Node>(*this),  *(GraphDataVariant*)_variant));
}

/*********************************************************************
** METHOD  :
** PURPOSE :
** INPUT   :
** OUTPUT  :
** RETURN  :
** REMARKS :
*********************************************************************/
Graph::Iterator<BranchingNode> Graph::getBranchingNodes () const
{
    return Graph::Iterator<BranchingNode> (boost::apply_visitor (nodes_visitor<BranchingNode>(*this),  *(GraphDataVariant*)_variant));
}

/*********************************************************************
** METHOD  :
** PURPOSE :
** INPUT   :
** OUTPUT  :
** RETURN  :
** REMARKS :
*********************************************************************/
struct toString_node_visitor : public boost::static_visitor<std::string>    {

    const Node& node;
    toString_node_visitor (const Node& aNode) : node(aNode) {}

    template<size_t span>  std::string operator() (const GraphData<span>& data) const
    {
        /** Shortcut. */
        typedef typename Kmer<span>::Type Type;

        Type value = node.kmer.get<Type>();
        if (node.strand == STRAND_FORWARD)   {  return data._model->toString (value);  }
        else                                 {  return data._model->toString (data._model->reverse (value));  }
    }
};

std::string Graph::toString (const Node& node) const
{
    return boost::apply_visitor (toString_node_visitor(node),  *(GraphDataVariant*)_variant);
}

/*********************************************************************
** METHOD  :
** PURPOSE :
** INPUT   :
** OUTPUT  :
** RETURN  :
** REMARKS :
*********************************************************************/
struct debugString_node_visitor : public boost::static_visitor<std::string>    {

    const Node& node;  kmer::Strand strand; int mode;
    debugString_node_visitor (const Node& aNode, kmer::Strand aStrand, int aMode) : node(aNode), strand(aStrand), mode(aMode) {}

    template<size_t span>  std::string operator() (const GraphData<span>& data) const
    {
        /** Shortcut. */
        typedef typename Kmer<span>::Type Type;

        std::stringstream ss;

        /** We set the strings for the kmer and the strand. */
        std::string kmerStr;
        std::string strandStr;

        Type value = node.kmer.get<Type>();

        if (strand == STRAND_ALL || node.strand == strand)
        {
            kmerStr = data._model->toString (value);
            strandStr = (node.strand==STRAND_FORWARD ? "FWD" : "REV");
        }
        else
        {
            Type reverse = data._model->reverse (value);
            kmerStr = data._model->toString (reverse);
            strandStr = (node.strand==STRAND_FORWARD ? "REV" : "FWD");
        }

             if (mode==0)  {  ss << "[ " << value <<  " / " << strandStr << "]";  }
        else if (mode==1)  {  ss << "[ " << kmerStr <<  " / " << strandStr << "]";  }
        else if (mode==2)  {  ss << "[ " << kmerStr <<  " / " << strandStr << "]";  }

        return ss.str();

    }
};

std::string Graph::debugString (const Node& node, kmer::Strand strand, int mode) const
{
    return boost::apply_visitor (debugString_node_visitor(node,strand,mode),  *(GraphDataVariant*)_variant);
}

/*********************************************************************
** METHOD  :
** PURPOSE :
** INPUT   :
** OUTPUT  :
** RETURN  :
** REMARKS :
*********************************************************************/
struct debugString_edge_visitor : public boost::static_visitor<std::string>    {

    const Edge& edge;  Strand strand;  int mode;
    debugString_edge_visitor (const Edge& aEdge, Strand aStrand, int aMode=0) : edge(aEdge), strand(aStrand), mode(aMode) {}

    template<size_t span>  std::string operator() (const GraphData<span>& data) const
    {
        std::stringstream ss;

        if (mode == 0)
        {
            ss << "["
               << "(" << edge.from.kmer << "," << edge.from.strand-1 << ")"
               << " ";
            if (edge.direction == DIR_OUTCOMING)  {  ss <<  "--"  << ascii(edge.nt) << "-->";  }
            else                                  {  ss <<  "<--" << ascii(edge.nt) << "--";   }

            ss  << " "
               << "(" << edge.to.kmer << "," << edge.to.strand-1 << ")"
               << "]";
        }
        else if (mode==1)
        {
            ss << "["
               << debugString_node_visitor (edge.from, strand, 1) (data)
               << " ";
            if (edge.direction == DIR_OUTCOMING)  {  ss <<  "--"  << ascii(edge.nt) << "-->";  }
            else                                  {  ss <<  "<--" << ascii(edge.nt) << "--";   }

            ss  << " "
                    << debugString_node_visitor (edge.to, strand, 1) (data)
               << "]";
        }
        else if (mode==2)
        {
            ss << "["
               << toString_node_visitor (edge.from) (data)
               << " ";
            if (edge.direction == DIR_OUTCOMING)  {  ss <<  "--"  << ascii(edge.nt) << "-->";  }
            else                                  {  ss <<  "<--" << ascii(edge.nt) << "--";   }

            ss  << " "
                    << toString_node_visitor (edge.to) (data)
               << "]";
        }

        return ss.str();
    }
};

std::string Graph::debugString (const Edge& edge, kmer::Strand strand, int mode) const
{
    return boost::apply_visitor (debugString_edge_visitor(edge, strand, mode),  *(GraphDataVariant*)_variant);
}

std::string Graph::toString (const Edge& edge) const
{
    std::stringstream ss;

    ss << "["  << this->toString (edge.from)  << " ";
    if (edge.direction == DIR_OUTCOMING)  {  ss <<  "--"  << ascii(edge.nt) << "-->";  }
    else                                  {  ss <<  "<--" << ascii(edge.nt) << "--";   }
    ss << " "  << this->toString (edge.to)  << "]";

    return ss.str();
}

/*********************************************************************
** METHOD  :
** PURPOSE :
** INPUT   :
** OUTPUT  :
** RETURN  :
** REMARKS :
*********************************************************************/
std::string Graph::toString (const BranchingEdge& edge) const
{
    std::stringstream ss;

    ss << "["  << this->toString (edge.from)  << " ";
    if (edge.direction == DIR_OUTCOMING)  {  ss <<  "--"  << ascii(edge.nt) << "," << edge.distance << "-->";  }
    else                                  {  ss <<  "<--" << ascii(edge.nt) << "," << edge.distance << "--";   }
    ss << " "  << this->toString (edge.to)  << "]";

    return ss.str();
}

/*********************************************************************
** METHOD  :
** PURPOSE :
** INPUT   :
** OUTPUT  :
** RETURN  :
** REMARKS :
*********************************************************************/
int Graph::simplePathAvance (const Node& node, Direction dir, kmer::Nucleotide& nt) const
{
    Edge edge;
    int res = simplePathAvance (node, dir, edge);
    nt = edge.nt;
    return res;
}

/*********************************************************************
** METHOD  :
** PURPOSE :
** INPUT   :
** OUTPUT  :
** RETURN  :
** REMARKS :
*********************************************************************/
int Graph::simplePathAvance (const Node& node, Direction dir) const
{
    Edge output;  return simplePathAvance (node, dir, output);
}

/*********************************************************************
** METHOD  :
** PURPOSE :
** INPUT   :
** OUTPUT  :
** RETURN  :
** REMARKS :
*********************************************************************/
int Graph::simplePathAvance (const Node& node, Direction dir, Edge& output) const
{
    Graph::Vector<Edge> neighbors = this->neighbors<Edge> (node, dir);

    /** We check we have no outbranching. */
    if (neighbors.size() == 1)
    {
        /** We set the output result. */
        output = neighbors[0];

        /** We check whether the neighbor has an inbranching or not. */
        if (this->degree (neighbors[0].to, impl::reverse(dir)) > 1)  {  return -2;  }

        /** We have a simple node here. */
        return 1;
    }

    /** if this kmer has out-branching, don't extend it. */
    if (neighbors.size() > 1)  {  return -1;  }

    return 0;
}

/*********************************************************************
** METHOD  :
** PURPOSE :
** INPUT   :
** OUTPUT  :
** RETURN  :
** REMARKS :
*********************************************************************/
template<typename Item, typename Functor>
class AbstractSimplePathIterator : public tools::dp::ISmartIterator<Item>
{
public:

    AbstractSimplePathIterator (const Graph& graph, const Node& node, Direction dir, const Functor& update)
        : _graph(graph), _dir(dir), _rank(0), _isDone(true), _update(update) {}

    virtual ~AbstractSimplePathIterator() {}

    u_int64_t rank () const { return _rank; }

    /** \copydoc  Iterator::first */
    void first()
    {
        _rank   = 0;
        _isDone = false;
        next ();
        /** The rank must begin at 0; we just remove the 1 added in the first call to next. */
        _rank --;
    }

    /** \copydoc  Iterator::next */
    void next()
    {
        _rank ++;
        _update (_graph, *(this->_item), _dir, _isDone);
    }

    /** \copydoc  Iterator::isDone */
    bool isDone() {  return _isDone;  }

    /** \copydoc  Iterator::item */
    Item& item ()  {  return *(this->_item);  }

    /** */
    u_int64_t size () const { return 0; }

protected:
    const Graph&       _graph;
    Direction          _dir;
    u_int64_t          _rank;
    bool               _isDone;
    const Functor&     _update;
};

/** */
template<typename Functor>
class NodeSimplePathIterator : public AbstractSimplePathIterator<Node,Functor>
{
public:
    NodeSimplePathIterator (const Graph& graph, const Node& node, Direction dir, const Functor& update)
        : AbstractSimplePathIterator<Node,Functor> (graph, node, dir, update)  { *(this->_item) = node;  }
};

/** */
template<typename Functor>
class EdgeSimplePathIterator : public AbstractSimplePathIterator<Edge, Functor>
{
public:
    EdgeSimplePathIterator (const Graph& graph, const Node& node, Direction dir, const Functor& udpate)
        : AbstractSimplePathIterator<Edge, Functor> (graph, node, dir, udpate)
    { this->_item->set (node.kmer, node.strand, node.kmer, node.strand, NUCL_UNKNOWN, dir); }
};

/*********************************************************************
** METHOD  :
** PURPOSE :
** INPUT   :
** OUTPUT  :
** RETURN  :
** REMARKS :
*********************************************************************/
struct Functor_getSimpleNodeIterator {  void operator() (
    const Graph&         graph,
    Node&                item,
    Direction            dir,
    bool&                isDone
) const
{
    Edge output;

    /** We check if we have a simple node. */
    if (graph.simplePathAvance (item, dir, output) > 0)
    {
        /** We update the currently iterated node. */
        item = output.to;
    }
    else
    {
        /** We can't have a non branching node in the wanted direction => iteration is finished. */
        isDone = true;
    }
}};

Graph::Iterator<Node> Graph::getSimpleNodeIterator (const Node& node, Direction dir) const
{
    return Graph::Iterator<Node> (new NodeSimplePathIterator <Functor_getSimpleNodeIterator> (*this, node, dir, Functor_getSimpleNodeIterator()));
}

/*********************************************************************
** METHOD  :
** PURPOSE :
** INPUT   :
** OUTPUT  :
** RETURN  :
** REMARKS :
*********************************************************************/
struct Functor_getSimpleEdgeIterator {  void operator() (
    const Graph&         graph,
    Edge&                item,
    Direction            dir,
    bool&                isDone
) const
{
    Edge output;

    /** We check if we have a simple node. */
    int res = graph.simplePathAvance (item.to, dir, output);

    /** NOTE: we update the item in case we have outdegree==1 (case>0 and case==-2) */
    if (res > 0  ||  res == -2)  {  item = output;  }

    /** We can't have a non branching node in the wanted direction => iteration is finished. */
    if (res <= 0)  {  isDone = true;  }

}};

Graph::Iterator<Edge> Graph::getSimpleEdgeIterator (const Node& node, Direction dir) const
{
    return Graph::Iterator<Edge> (new EdgeSimplePathIterator<Functor_getSimpleEdgeIterator>(*this, node, dir, Functor_getSimpleEdgeIterator()));
}

/*********************************************************************
** METHOD  :
** PURPOSE :
** INPUT   :
** OUTPUT  :
** RETURN  :
** REMARKS :
*********************************************************************/
template <>
std::set<BranchingNode> Graph::neighbors (std::set<BranchingNode>::iterator first, std::set<BranchingNode>::iterator last) const
{
#if 0
    std::set<BranchingNode> result;
    for (auto it=first; it!=last; ++it)
    {
        Graph::Vector<BranchingNode> neighbors = this->neighbors<BranchingNode> (it->kmer);
        for (size_t i=0; i<neighbors.size(); i++)  { result.insert (neighbors[i]); }
    }
    return result;
#else

    static const size_t nbThread = 8;
    static const size_t nbThreshold = nbThread*1;

    std::set<BranchingNode> result;

    size_t nb = std::distance (first, last);

    if (nb >= nbThreshold)
    {
        std::set<BranchingNode>::iterator begin = first;
        std::set<BranchingNode>::iterator end;


        int nbPerThread = nb/nbThread;

        vector<pair<std::set<BranchingNode>::iterator,std::set<BranchingNode>::iterator> > iteratorPairs;

        class Cmd : public tools::dp::ICommand, public system::SmartPointer
        {
        public:
            Cmd (const Graph& graph, const pair<std::set<BranchingNode>::iterator,std::set<BranchingNode>::iterator>& range)
                : graph(graph), range(range)
            {
                result.reserve (std::distance(range.first,range.second)*8);
            }

            void execute ()
            {
                for (std::set<BranchingNode>::iterator it=range.first; it!=range.second; ++it)
                {
                    Graph::Vector<BranchingNode> neighbors = graph.neighbors<BranchingNode> (it->kmer);
                    for (size_t i=0; i<neighbors.size(); i++)  { result.push_back (neighbors[i]); }
                }
            }

            vector<BranchingNode>& get() { return result; }

        private:
            const Graph& graph;
            pair<std::set<BranchingNode>::iterator,std::set<BranchingNode>::iterator> range;
            vector<BranchingNode> result;
        };

        vector<tools::dp::ICommand*> cmds;

        while (end != last)
        {
            end = begin;
            advance (end, std::min (nbPerThread, (int)distance(end,last)));
            iteratorPairs.push_back (std::make_pair(begin, end) );

			tools::dp::ICommand* cmd = new Cmd (*this, std::make_pair(begin, end));
			cmd->use();
			cmds.push_back (cmd);
            begin = end;
        }

        tools::dp::impl::Dispatcher().dispatchCommands(cmds, 0);

        for (size_t i=0; i<cmds.size(); i++)
        {
            vector<BranchingNode>& current = ((Cmd*)cmds[i])->get();

            result.insert (current.begin(), current.end());
            cmds[i]->forget();
        }
    }
    else
    {
        for (std::set<BranchingNode>::iterator it=first; it!=last; ++it)
        {
            Graph::Vector<BranchingNode> neighbors = this->neighbors<BranchingNode> (it->kmer);
            for (size_t i=0; i<neighbors.size(); i++)  { result.insert (neighbors[i]); }
        }
    }

    return result;
#endif
}

/*********************************************************************
** METHOD  :
** PURPOSE :
** INPUT   :
** OUTPUT  :
** RETURN  :
** REMARKS :
*********************************************************************/
struct mutate_visitor : public boost::static_visitor<Graph::Vector<Node> >    {

    const Node& node;  size_t idx;  int mode;

    mutate_visitor (const Node& node, size_t idx, int mode) : node(node), idx(idx), mode(mode){}

    template<size_t span>  Graph::Vector<Node> operator() (const GraphData<span>& data) const
    {
        /** Shortcuts. */
        typedef typename Kmer<span>::Type           Type;
        typedef typename Kmer<span>::ModelCanonical Model;

        Graph::Vector<Node> result;
        size_t nbMutations = 0;

        size_t kmerSize = data._model->getKmerSize();

        Model* model = data._model;

        Type kmer = node.kmer.get<Type>();

        size_t idxReverse = kmerSize - 1 - idx;

        if (node.strand == STRAND_FORWARD)
        {
            Nucleotide ntInit = (Nucleotide) (node.kmer[idxReverse]);
            size_t     nt0    = mode==0 ? 0 : ntInit+1;

            Type resetMask = ((~(Type(3)<<(2*idxReverse))));

            for (size_t nt=nt0; nt<4; nt++)
            {
                Type direct = (kmer & resetMask) |   (Type(nt) << (2*idxReverse));
                Type rev    = model->reverse(direct);

                if (direct < rev)
                {
                    if (data.contains(direct))
                    {
                        Node& node  = result[nbMutations++];
                        node.kmer   = direct;
                        node.strand = STRAND_FORWARD;
                    }
                }
                else
                {
                    if (data.contains(rev))
                    {
                        Node& node  = result[nbMutations++];
                        node.kmer   = rev;
                        node.strand = STRAND_REVCOMP;
                    }
                }
            } /* end of or (size_t nt=nt0; */
        }
        else
        {
            Nucleotide ntInit = reverse ((Nucleotide) (node.kmer[idx]));
            size_t nt0 = mode==0 ? 0 : ntInit+1;

            Type resetMask = ((~(Type(3)<<(2*idx))));

            for (size_t nt=nt0; nt<4; nt++)
            {
                Type direct = (kmer & resetMask) +  (Type(reverse((Nucleotide)nt)) << (2*idx));
                Type rev    = model->reverse(direct);

                if (direct < rev)
                {
                    if (data.contains(direct))
                    {
                        Node& node  = result[nbMutations++];
                        node.kmer   = direct;
                        node.strand = STRAND_REVCOMP;
                    }
                }
                else
                {
                    if (data.contains(rev))
                    {
                        Node& node  = result[nbMutations++];
                        node.kmer   = rev;
                        node.strand = STRAND_FORWARD;
                    }
                }
            }
        }

        result.resize(nbMutations);

        return result;
    }
};

/** */
Graph::Vector<Node> Graph::mutate (const Node& node, size_t idx, int mode) const
{
    return boost::apply_visitor (mutate_visitor(node,idx,mode),  *(GraphDataVariant*)_variant);
}

/*********************************************************************
** METHOD  :
** PURPOSE :
** INPUT   :
** OUTPUT  :
** RETURN  :
** REMARKS :
*********************************************************************/
struct getNT_visitor : public boost::static_visitor<Nucleotide>    {

    const Node& node;  size_t idx;

    getNT_visitor (const Node& node, size_t idx) : node(node), idx(idx) {}

    template<size_t span>  Nucleotide operator() (const GraphData<span>& data) const
    {
        /** Shortcuts. */
        typedef typename Kmer<span>::ModelCanonical Model;
        size_t kmerSize = data._model->getKmerSize();

        if (node.strand == STRAND_FORWARD)  { return (Nucleotide) (node.kmer[kmerSize-1-idx]); }
        else                                { return reverse ((Nucleotide) (node.kmer[idx])); }
    }
};

/** */
Nucleotide Graph::getNT (const Node& node, size_t idx) const
{
    return boost::apply_visitor (getNT_visitor(node,idx),  *(GraphDataVariant*)_variant);
}


/*********************************************************************
** METHOD  :
** PURPOSE :
** INPUT   :
** OUTPUT  :
** RETURN  :
** REMARKS :
*********************************************************************/

// I don't understand fully this visitor pattern, was it needed for this method? -r
struct queryAbundance_visitor : public boost::static_visitor<int>    {

    const Node& node;

    queryAbundance_visitor (const Node& node) : node(node){}

    template<size_t span>  int operator() (const GraphData<span>& data) const
    {
        typedef typename Kmer<span>::Type  Type;
        unsigned char res = 0;

        /** We get the specific typed value from the generic typed value. */
        res = (*(data._abundance))[node.kmer.get<Type>()];

        return res;
    }
};

/** */
int Graph::queryAbundance (const Node& node) const
{
    return boost::apply_visitor (queryAbundance_visitor(node),  *(GraphDataVariant*)_variant);
}

/********************************************************************************/
} } } } /* end of namespaces. */
/********************************************************************************/<|MERGE_RESOLUTION|>--- conflicted
+++ resolved
@@ -528,11 +528,7 @@
 ** RETURN  :
 ** REMARKS :
 *********************************************************************/
-<<<<<<< HEAD
-tools::misc::impl::OptionsParser Graph::getOptionsParser (bool includeMandatory, bool enableMphf)
-=======
-IOptionsParser* Graph::getOptionsParser (bool includeMandatory)
->>>>>>> c6c5823f
+IOptionsParser* Graph::getOptionsParser (bool includeMandatory, bool enableMphf)
 {
 
     /** We build the root options parser. */
@@ -546,13 +542,9 @@
     /** We activate MPHF option only if available. */
     if (MPHF<char>::enabled)
     {
-<<<<<<< HEAD
-        parser.push_back (new tools::misc::impl::OptionOneParam (STR_MPHF_TYPE,         "mphf type ('none' or 'emphf')",            false, enableMphf ? "emphf":"none"));
-=======
         IOptionsParser* parserEmphf  = new OptionsParser ("emphf");
-        parserEmphf->push_back (new tools::misc::impl::OptionOneParam (STR_MPHF_TYPE, "mphf type ('none' or 'emphf')", false, "none"));
+        parserEmphf->push_back (new tools::misc::impl::OptionOneParam (STR_MPHF_TYPE, "mphf type ('none' or 'emphf')", false,  enableMphf ? "emphf":"none"));
         parser->push_back  (parserEmphf);
->>>>>>> c6c5823f
     }
 
     /** We create a "general options" parser. */
