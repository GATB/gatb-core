--- conflicted
+++ resolved
@@ -46,15 +46,6 @@
 
 /********************************************************************************/
 
-<<<<<<< HEAD
-    enum Unitig_pos 
-    {
-        UNITIG_BEGIN = 1,
-        UNITIG_END = 2,
-        UNITIG_BOTH = 3 /* making sure it's BEGIN | END */
-    };
-
-
 /* Nodes. 
  * Big difference with Graph.hpp: in GraphUnitig, we don't store kmers in nodes. Kmers are inferred from unitigs
  */
@@ -129,10 +120,6 @@
     }
 };
 
-
-
-=======
->>>>>>> c0690d1f
 /********************************************************************************
                  #####   ######      #     ######   #     #
                 #     #  #     #    # #    #     #  #     #
@@ -468,38 +455,9 @@
     GraphVector<NodeGU> getNodes (NodeGU &source, Direction direction)  const;
 
     /** */
-<<<<<<< HEAD
-    Node getNode (Node& source, Direction dir, kmer::Nucleotide nt, bool& exists) const;
-    
-    GraphVector<Edge> getEdgeValues (const typename Node::Value& kmer) const;
-
-    struct LinkInfo
-    {
-        public:
-        uint32_t unitig;
-        bool rc; // whether, when we follow that link, we should reverse the next sequence
-        bool deleted;
-        LinkInfo(uint32_t u, bool r, bool deleted=false) : unitig(u),rc(r), deleted(d) {}
-        LinkInfo() {} // because i defined another constructor
-        LinkInfo(const uint32_t val) { unpack(val); } 
-        std::string toString() const
-        { return " unitig: " + to_string(u) + " rc:" + std::to_string(rc)  + " deleted: " + to_string(deleted)  }
-        uint32_t pack()
-        {
-            return rc + (deleted << 1) + (unitig << 2);
-        }
-        void unpack(uint32_t val)
-        {
-            rc = val&1;            val >>= 1;
-            deleted = val&1;       val >>= 1;
-            unitig = val;
-        }
-    } ;
-=======
     NodeGU getNode (NodeGU& source, Direction dir, kmer::Nucleotide nt, bool& exists) const;
     
     typedef typename gatb::core::kmer::impl::Kmer<span>::Type           Type;
->>>>>>> c0690d1f
 
     void build_unitigs_postsolid(std::string unitigs_filename, tools::misc::IProperties* props);
     void load_unitigs(std::string unitigs_filename);
@@ -513,13 +471,8 @@
     // don't forget to copy those variables in operator= (and the move operator) !!
     Model       *modelK;
     ModelDirect *modelKdirect;
-<<<<<<< HEAD
-    std::vector<std::vector<uint32_t>> incoming; 
-    std::vector<std::vector<uint32_t>> outcoming; 
-=======
     std::vector<std::vector<uint32_t>> incoming;
     std::vector<std::vector<uint32_t>> outcoming;
->>>>>>> c0690d1f
     std::vector<std::string> unitigs;
     std::vector<float> unitigs_mean_abundance;
     std::vector<bool> unitigs_traversed;
