/*****************************************************************************
 *   GATB : Genome Assembly Tool Box
 *   Copyright (C) 2014  INRIA
 *   Authors: R.Chikhi, G.Rizk, E.Drezen
 *
 *  This program is free software: you can redistribute it and/or modify
 *  it under the terms of the GNU Affero General Public License as
 *  published by the Free Software Foundation, either version 3 of the
 *  License, or (at your option) any later version.
 *
 *  This program is distributed in the hope that it will be useful,
 *  but WITHOUT ANY WARRANTY; without even the implied warranty of
 *  MERCHANTABILITY or FITNESS FOR A PARTICULAR PURPOSE.  See the
 *  GNU Affero General Public License for more details.
 *
 *  You should have received a copy of the GNU Affero General Public License
 *  along with this program.  If not, see <http://www.gnu.org/licenses/>.
*****************************************************************************/

/** \file Model.hpp
 *  \date 01/03/2013
 *  \author edrezen
 *  \brief Kmer management
 */

#ifndef _GATB_CORE_KMER_IMPL_MODEL_HPP_
#define _GATB_CORE_KMER_IMPL_MODEL_HPP_

/********************************************************************************/

#include <gatb/system/api/Exception.hpp>
#include <gatb/kmer/api/IModel.hpp>

#include <gatb/tools/designpattern/api/Iterator.hpp>
#include <gatb/tools/designpattern/impl/IteratorHelpers.hpp>
#include <gatb/tools/misc/api/Data.hpp>
#include <gatb/tools/misc/api/Abundance.hpp>

#include <gatb/tools/math/LargeInt.hpp>

#include <vector>
#include <algorithm>
#include <iostream>

extern const char bin2NT[] ;
extern const char binrev[] ;
extern const unsigned char revcomp_4NT[];
extern const unsigned char comp_NT    [];

/********************************************************************************/
namespace gatb      {
namespace core      {
/** \brief Package for genomic databases management. */
namespace kmer      {
/** \brief Implementation for genomic databases management. */
namespace impl      {
/********************************************************************************/

#define KMER_DEFAULT_SPAN KSIZE_1

/********************************************************************************/

/** \brief Entry point for kmer management.
 *
 * This structure is only a container for other types defined inside. The specificity is
 * that this structure is templated by a 'span' integer that represents the maximal kmer
 * size supported (actually, the max value is 'span-1').
 *
 * Inside this structure, we have the following main elements:
 *      - 'Type'  : this is the integer type representing kmer values
 *      - 'Model' : provides many services for managing kmers
 *      - 'Count' : roughly speaking, this a kmer value with an associated abundance
 *
 * This structure must be used only with for 4 values (32,64,96,128 for instance, see Model.cpp), otherwise
 * a compilation error occurs (more values could be added in the future).
 *
 * A default value of 32 is defined for the template parameter, so writing 'Kmer<>::Model'
 * represents a model that supports kmers of size up to 31 (included).
 */
template <size_t span=KMER_DEFAULT_SPAN>
struct Kmer
{
    /************************************************************/
    /***********************     TYPE     ***********************/
    /************************************************************/

    /** Alias type for the integer value of a kmer. We use the LargeInt class for supporting big integers.
     * Note that the template parameter 'span' represents the maximal kmer size supported by the Kmer class.
     * A conversion to the template parameter of LargeInt is done.
     */
    typedef tools::math::LargeInt<(span+31)/32> Type;


    /************************************************************/
    /***********************     MODEL    ***********************/
    /************************************************************/

    /** Forward declarations. */
    class ModelDirect;
    class ModelCanonical;
    template<class Model, class Comparator> class ModelMinimizer;

    /** Now, we need to define what is a kmer for each kind of model.
     *
     * The simple case is KmerDirect, where only the value of the kmer is available
     * as a method 'value' returning a Type object.
     *
     * The second case is KmerCanonical, which is the same as KmerDirect, but with
     * two other methods 'forward' and 'revcomp'
     *
     * The third case is KmerMinimizer<Model> which allows to handle minimizers associated
     * to a kmer. This class inherits from the Model::Kmer type and adds methods specific
     * to minimizers, such as 'minimizer' itself (ie the Model::Kmer object holding the
     * minimizer), 'position' giving the position of the minimizer whithin the kmer and
     * 'hasChanged' telling whether a minimizer has changed during iteration of kmers from
     * some data source (a sequence data for instance).
     */

    /** Kmer type for the ModelDirect class. */
    class KmerDirect
    {
    public:
        /** Returns the value of the kmer.
         * \return the kmer value as a Type object. */
        const Type& value  () const { return _value;   }

        /** Comparison operator between two instances.
         * \param[in] t : object to be compared to
         * \return true if the values are the same, false otherwise. */
        bool operator< (const KmerDirect& t) const  { return this->_value < t._value; };

        /** Set the value of the kmer
         * \param[in] val : value to be set. */
        void set (const Type& val) { _value=val; }

        /** Tells whether the kmer is valid or not. It may be invalid if some unwanted
         * nucleotides characters (like N) have been used to build it.
         * \return true if valid, false otherwise. */
        bool isValid () const { return _isValid; }

    protected:
        Type _value;
        bool _isValid;
        friend class ModelDirect;

        /** Extract a mmer from a kmer. This is done by using a mask on the kmer.
         * \param[in] mask : mask to be applied to the current kmer
         * \param[in] size : shift size (needed for some kmer classes but not all)
         * \return the extracted kmer.
         */
<<<<<<< HEAD
        KmerDirect extract (const Type& mask, size_t kmerSize)  {  KmerDirect output;  output.set (this->value() & mask);  return output;  }

        /** Remove the right most nucleotide from the kmer. */
        void shiftRight (size_t kmerSize)  { _value = _value >> 2; }
=======
        KmerDirect extract      (const Type& mask, size_t size)  {  KmerDirect output;  output.set (this->value() & mask);  return output;  }
        KmerDirect extractShift (const Type& mask, size_t size)  {  KmerDirect output = extract(mask,size);  _value = _value >> 2;  return output;  }
>>>>>>> ad5a2c3a
    };

    /** Kmer type for the ModelCanonical class. */
    class KmerCanonical
    {
    public:

        /** Returns the value of the kmer.
         * \return the kmer value as a Type object. */
        const Type& value  () const { return table[choice];   }

        /** Comparison operator between two instances.
         * \param[in] t : object to be compared to
         * \return true if the values are the same, false otherwise. */
        bool operator< (const KmerDirect& t) const  { return this->value() < t.value(); };

        /** Set the value of the kmer
         * \param[in] val : value to be set. */
<<<<<<< HEAD
        void set (const Type& val) { set (val,val); }
=======
        void set (const Type& val)
        {
            /** Not really a forward/revcomp couple, but may be useful for the minimizer default value. */
            set (val,val);
        }
>>>>>>> ad5a2c3a

        /** Set the forward/revcomp attributes. */
        void set (const Type& forward, const Type& revcomp)
        {
            table[0]=forward;
            table[1]=revcomp;
            updateChoice ();
        }

        /** Tells whether the kmer is valid or not. It may be invalid if some unwanted
         * nucleotides characters (like N) have been used to build it.
         * \return true if valid, false otherwise. */
        bool isValid () const { return _isValid; }

        /** Returns the forward value of this canonical kmer.
         * \return the forward value */
        const Type& forward() const { return table[0]; }

        /** Returns the reverse complement value of this canonical kmer.
         * \return the reverse complement value */
        const Type& revcomp() const { return table[1]; }

        /** Tells which strand is used for the kmer.
         * \return true if the kmer value is the forward value, false if it is the reverse complement value
         */
        bool which () const { return choice==0 ? true : false; }

    protected:
        Type table[2];  char choice;
<<<<<<< HEAD
=======
        bool _isValid;
>>>>>>> ad5a2c3a
        void updateChoice () { choice = (table[0] < table[1]) ? 0 : 1; }
        friend class ModelCanonical;

        /** Extract a mmer from a kmer. This is done by using a mask on the kmer.
         * \param[in] mask : mask to be applied to the current kmer
         * \param[in] size : shift size (needed for some kmer classes but not all)
         * \return the extracted kmer.
         */
        KmerCanonical extract (const Type& mask, size_t size)
        {
<<<<<<< HEAD
            KmerCanonical output;
            output.table[0] =  this->table[0] & mask;
            output.table[1] = (this->table[1] >> (2*size)) & mask;
=======
            KmerCanonical output;  output.set (this->table[0] & mask, (this->table[1] >> size) & mask);
>>>>>>> ad5a2c3a
            output.updateChoice();
            return output;
        }

<<<<<<< HEAD
        /** Remove the right most nucleotide from the kmer. */
        void shiftRight (size_t kmerSize)
        {
            table[0] = table[0] >> 2;
            table[1] = table[1] << 2;
            updateChoice();
=======
        KmerCanonical extractShift (const Type& mask, size_t size)
        {
            KmerCanonical output = extract (mask, size);
            table[0] = table[0] >> 2;   table[1] = table[1] << 2;  updateChoice();
            return output;
>>>>>>> ad5a2c3a
        }
    };

    /** Kmer type for the ModelMinimizer class. */
    template<class Model, class Comparator>
    class KmerMinimizer : public Model::Kmer
    {
    public:

        /** Returns the minimizer of the current kmer as a Model::Kmer object
         * \return the Model::Kmer instance */
        const typename Model::Kmer& minimizer() const  {  return _minimizer; }

        /** Returns the position of the minimizer within the kmer. By convention,
         * a negative value means that there is no minimizer inside the kmer.
         * \return the position of the minimizer. */
        int position () const  {  return _position;  }

        /** Tells whether the minimizer has changed; useful while iterating kmers
         * \return true if changed, false otherwise */
        bool hasChanged () const  {  return _changed;  }

    protected:

        typename Model::Kmer _minimizer;
        int16_t              _position;
        bool                 _changed;
        friend class ModelMinimizer<Model,Comparator>;
    };

    /** Shortcut.
     *  - first  : the nucleotide value (A=0, C=1, T=2, G=3)
     *  - second : 0 if valid, 1 if invalid (in case of N character for instance) */
    typedef std::pair<char,char> ConvertChar;


    /** Abstract class that provides kmer management.
     *
     * This class is the base class for kmer management. It provides several services on this purpose
     * like getting kmer information from some nucleotides sequence, or iterate kmers through such
     * a sequence.
     *
     * This class has two templates types :
     *
     *      1) ModelImpl : ModelAbstract is design for static polymorphism and ModelImpl is the implementation
     *                     that must be provided to it
     *
     *      2) T : type of kmers handled by the class (ie KmerDirect, KmerCanonical...); I was not successful
     *             in trying to hide KmerXXX classes in the dedicated ModelXXX classes because of mutual
     *             dependencies while template specializations (maybe a solution one day)
     *
     * End user will be given instances of Kmer class, delivering more or less information according to the
     * specific type of ModelImpl
     */
    template <class ModelImpl, typename T>
    class ModelAbstract : public system::SmartPointer
    {
    public:

        /** Type of kmers provided by the class. */
        typedef T Kmer;

        /** (default) Constructor. The provided (runtime) kmer size must be coherent with the span (static) value.
         * \param[in] sizeKmer : size of kmers handled by the instance.*/
        ModelAbstract (size_t sizeKmer=span-1) : _kmerSize(sizeKmer)
        {
            /** We check that the Type precision is enough for the required kmers span. */
            if (sizeKmer >= span)
            {
                throw system::Exception ("Type '%s' has too low precision (%d bits) for the required %d kmer size",
                    Type().getName(), Type().getSize(), sizeKmer
                );
            }

            /** We compute the mask of the kmer. Useful for computing kmers in a recursive way. */
            Type un = 1;
            _kmerMask = (un << (_kmerSize*2)) - un;

            size_t shift = 2*(_kmerSize-1);

            /** The _revcompTable is a shortcut used while computing revcomp recursively. */
            /** Important: don't forget the Type cast, otherwise the result in only on 32 bits. */
            for (size_t i=0; i<4; i++)   {  Type tmp  = comp_NT[i];  _revcompTable[i] = tmp << shift;  }
        }

        /** Returns the span of the model
         * \return the model span. */
        size_t getSpan () const { return span; }

        /** Get the memory size (in bytes) of a Kmer<span>::Type object.
         * \return the memory size of a kmer. */
        size_t getMemorySize ()  const  { return sizeof (Type); }

        /** Gives the kmer size for this model.
         * \return the kmer size. */
        size_t getKmerSize () const { return _kmerSize; }

        /** Gives the maximum value of a kmer for the instance.
         * \return the maximum kmer value. */
        const Type& getKmerMax () const { return _kmerMask; }

        /** Returns an ascii representation of the kmer value.
         * \param[in] kmer : the kmer we want an ascii representation for
         * \return a string instance holding the ascii representation. */
        std::string toString (const Type& kmer) const  {  return kmer.toString(_kmerSize);  }

        /** Compute the reverse complement of a kmer.
         * \param[in] kmer : the kmer to be reverse-completed.
         * \return the reverse complement. */
        Type reverse (const Type& kmer)  const  { return revcomp (kmer, this->_kmerSize); }

        /** Build a kmer from a Data object (ie a sequence of nucleotides), starting at an index in the nucleotides sequence.
         * The result is a pair holding the built kmer and a boolean set to yes if the built kmer has to be understood in
         * the forward sense, false otherwise.
         * \param[in] data : the data from which we extract a kmer
         * \param[in] idx : start index in the data object (default to 0)
         * \return a pair with the built kmer and a boolean set to yes if the kmer is understood in the forward strand
         */
        Kmer getKmer (const tools::misc::Data& data, size_t idx=0)  const
        {
            return codeSeed (data.getBuffer() + idx, data.getEncoding());  // should not work with BINARY encoding
        }

        /** Iteration of the kmers from a data object through a functor (so lambda expressions can be used).
         * \param[in] data : the sequence of nucleotides.
         * \param[in] fct  : functor that handles one kmer */
        template<typename Callback>
        bool iterate (tools::misc::Data& data, Callback callback) const
        {
            return execute <Functor_iterate<Callback> > (data.getEncoding(), Functor_iterate<Callback>(data,callback));
        }

        /** Compute the kmer given some nucleotide data.
         *  Note that we don't check if we have enough nucleotides in the provided data.
         * \param[in] seq : the sequence
         * \param[in] encoding : encoding mode of the sequence
         * \return the kmer for the given nucleotides. */
        Kmer codeSeed (const char* seq, tools::misc::Data::Encoding_e encoding) const
        {
            return execute<Functor_codeSeed> (encoding, Functor_codeSeed(seq));
        }

        /** Compute the next right kmer given a current kmer and a nucleotide.
         * \param[in] kmer : the current kmer as a starting point
         * \param[in] nucl : the next nucleotide
         * \param[in] encoding : encoding mode of the sequence
         * \return the kmer on the right of the given kmer. */
        Kmer codeSeedRight (const Kmer& kmer, char nucl, tools::misc::Data::Encoding_e encoding)  const
        {
            return execute<Functor_codeSeedRight> (encoding, Functor_codeSeedRight(kmer,nucl));
        }

        /** Build a vector of successive kmers from a given sequence of nucleotides provided as a Data object.
         * \param[in] data : the sequence of nucleotides.
         * \param[out] kmersBuffer : the successive kmers built from the data object.
         * \return true if kmers have been extracted, false otherwise. */
        bool build (tools::misc::Data& data, std::vector<Kmer>& kmersBuffer)  const
        {
            /** We compute the number of kmers for the provided data. Note that we have to check that we have
             * enough nucleotides according to the current kmer size. */
            int32_t nbKmers = data.size() - this->getKmerSize() + 1;
            if (nbKmers <= 0)  { return false; }

            /** We resize the resulting kmers vector. */
            kmersBuffer.resize (nbKmers);

            /** We fill the vector through a functor. */
            this->iterate (data, BuildFunctor<Kmer>(kmersBuffer));

            return true;
        }

        /** Iterate the neighbors of a given kmer; these neighbors are:
         *  - 4 outcoming neighbors
         *  - 4 incoming neighbors.
         *  This method uses a functor that will be called for each possible neighbor of the source kmer.
         *  \param[in] source : the kmer from which we want neighbors.
         *  \param[in] fct : a functor called for each neighbor.*/
        template<typename Functor>
        void iterateNeighbors (const Type& source, const Functor& fct)  const
        {
            Type rev = core::tools::math::revcomp (source, getKmerSize());

            /** We compute the 8 possible neighbors. */
            for (size_t nt=0; nt<4; nt++)
            {
                {
                    Type next1 = (((source) * 4 )  + nt) & getKmerMax();
                    Type next2 = revcomp (next1, getKmerSize());
                    fct (std::min (next1, next2));
                }
                {
                    Type next1 = (((rev) * 4 )  + nt) & getKmerMax();
                    Type next2 = revcomp (next1, getKmerSize());
                    fct (std::min (next1, next2));
                }
            }
        }

        /************************************************************/
        /** \brief Iterator on successive kmers
         *
         * This class will iterate successive kmers extracted from a Data object.
         * It is similar to the Model::build, except that here we don't have a container
         * holding all the successive kmers (ie. we have here only sequential access and
         * not direct access).
         *
         * To be used, such an iterator must be initialized with some sequence of nucleotides,
         * which is done with the 'setData' method.
         */
        class Iterator : public tools::dp::impl::VectorIterator<Kmer>
        {
        public:
            /** Constructor.
             * \param[in] ref : the associated model instance.
             */
            Iterator (ModelAbstract& ref)  : _ref(ref)   {}

            /** Set the data to be iterated.
             * \param[in] d : the data as information source for the iterator
             */
            void setData (tools::misc::Data& d)
            {
                /** We fill the vector with the items to be iterated. */
                _ref.build (d, this->_items);

                /** We set the vector size. */
                this->_nb = this->_items.size();
            }

        private:
            /** Reference on the underlying model; called for its 'build' method. */
            ModelAbstract& _ref;
        };

    protected:

        /** Size of a kmer for this model. */
        size_t  _kmerSize;

        /** Mask for the kmer. Used for computing recursively kmers. */
        Type  _kmerMask;

        /** Shortcut for easing/speeding up the recursive revcomp computation. */
        Type _revcompTable[4];

        /** Note for the ASCII conversion: the 4th bit is used to tell whether it is invalid or not.
         * => it finds out that 'N' character has this 4th bit equals to 1, which is not the case
         * for 'A', 'C', 'G' and 'T'. */
        struct ConvertASCII    { static ConvertChar get (const char* buffer, size_t idx)  { return ConvertChar((buffer[idx]>>1) & 3, (buffer[idx]>>3) & 1); }};
        struct ConvertInteger  { static ConvertChar get (const char* buffer, size_t idx)  { return ConvertChar(buffer[idx],0); }         };
        struct ConvertBinary   { static ConvertChar get (const char* buffer, size_t idx)  { return ConvertChar(((buffer[idx>>2] >> ((3-(idx&3))*2)) & 3),0); } };

        /** \return -1 if valid, otherwise index of the last found bad character. */
        template<class Convert>
        int polynom (const char* seq, Type& kmer)  const
        {
            ConvertChar c;
            int badIndex = -1;

            /** We iterate 'kmersize" nucleotide to build the first kmer as a polynomial evaluation. */
            kmer = 0;
            for (int i=0; i<_kmerSize; ++i)
            {
                /** We get the current nucleotide (and its invalid status). */
                c = Convert::get(seq,i);

                /** We update the polynome value. */
                kmer = (kmer<<2) + c.first;

                /** We update the 'invalid' status: a single bad character makes the result invalid. */
                if (c.second)  { badIndex = i; }
            }

            return badIndex;
        }

        /** Generic function that switches to the correct implementation according to the encoding scheme
         * of the provided Data parameter; the provided functor class is specialized with the correct data conversion type
         * and the called.
         */
        template<class Functor>
        typename Functor::Result execute (tools::misc::Data::Encoding_e encoding, Functor action) const
        {
            switch (encoding)
            {
                case  tools::misc::Data::ASCII:    return action.template operator()<ConvertASCII  > (this);
                case  tools::misc::Data::INTEGER:  return action.template operator()<ConvertInteger> (this);
                case  tools::misc::Data::BINARY:   return action.template operator()<ConvertBinary>  (this);
                default:  throw system::Exception ("BAD FORMAT IN 'execute'");
            }
        }

        /** Adaptor between the 'execute' method and the 'codeSeed' method. */
        struct Functor_codeSeed
        {
            typedef typename ModelImpl::Kmer Result;
            const char* buffer;
            Functor_codeSeed (const char* buffer) : buffer(buffer) {}
            template<class Convert>  Result operator() (const ModelAbstract* model)
            {
                Result result;
                static_cast<const ModelImpl*>(model)->template first <Convert> (buffer, result);
                return result;
            }
        };

        /** Adaptor between the 'execute' method and the 'codeSeedRight' method. */
        struct Functor_codeSeedRight
        {
            typedef typename ModelImpl::Kmer Result;
            const Kmer& kmer; char nucl;
            Functor_codeSeedRight (const Kmer& kmer, char nucl) : kmer(kmer), nucl(nucl) {}
            template<class Convert>  Result operator() (const ModelAbstract* model)
            {
                ConvertChar c = Convert::get(&nucl,0);
                Result result=kmer;
                static_cast<const ModelImpl*>(model)->template next <Convert> (c.first, result, c.second==0);
                return result;
            }
        };

        /** Adaptor between the 'execute' method and the 'iterate' method. */
        template<class Callback>
        struct Functor_iterate
        {
            typedef bool Result;
            tools::misc::Data& data; Callback callback;
            Functor_iterate (tools::misc::Data& data, Callback callback) : data(data), callback(callback) {}
            template<class Convert>  Result operator() (const ModelAbstract* model)
            {
                return static_cast<const ModelImpl*>(model)->template iterate<Callback, Convert> (data.getBuffer(), data.size(), callback);
            }
        };

        /** Template method that iterates the kmer of a given Data instance.
         *  Note : we use static polymorphism here (http://en.wikipedia.org/wiki/Template_metaprogramming)
         */
        template<typename Callback, typename Convert>
        bool iterate (const char* seq, size_t length, Callback callback) const
        {
            /** We compute the number of kmers for the provided data. Note that we have to check that we have
             * enough nucleotides according to the current kmer size. */
            int32_t nbKmers = length - _kmerSize + 1;
            if (nbKmers <= 0)  { return false; }

            /** We create a result instance. */
            typename ModelImpl::Kmer result;

            /** We compute the initial seed from the provided buffer. */
            int indexBadChar = static_cast<const ModelImpl*>(this)->template first<Convert> (seq, result);

            /** We need to keep track of the computed kmers. */
            size_t idxComputed = 0;

            /** We notify the result. */
            this->notification<Callback> (result, idxComputed, callback);

            /** We compute the following kmers from the first one.
             * We have consumed 'kmerSize' nucleotides so far for computing the first kmer,
             * so we start the loop with idx=_kmerSize.
             */
            for (size_t idx=_kmerSize; idx<length; idx++)
            {
                /** We get the current nucleotide. */
                ConvertChar c = Convert::get (seq, idx);

                if (c.second)  { indexBadChar = _kmerSize-1; }
                else           { indexBadChar--;     }

                /** We compute the next kmer from the previous one. */
                static_cast<const ModelImpl*>(this)->template next<Convert> (c.first, result, indexBadChar<0);

                /** We notify the result. */
                this->notification<Callback> (result, ++idxComputed, callback);
            }

            return true;
        }

        template <class Callcack>
        void  notification (const Kmer& value, size_t idx, Callcack callback) const {  callback (value, idx);  }

        /** */
        template<typename Type>
        struct BuildFunctor
        {
            std::vector<Type>& kmersBuffer;
            BuildFunctor (std::vector<Type>& kmersBuffer) : kmersBuffer(kmersBuffer) {}
            void operator() (const Type& kmer, size_t idx)  {  kmersBuffer[idx] = kmer;  }
        };
    };

    /********************************************************************************/

    /** \brief Model that handles "direct" kmers, ie sequences of nucleotides.
     * The associated value of such a kmer is computed as a polynom P(X) with X=4
     * and where the coefficients are in [0..3].
     * By convention, we use A=0, C=1, T=2 and G=3
     */
    class ModelDirect :  public ModelAbstract<ModelDirect, Kmer<span>::KmerDirect>
    {
    public:

        /** Type holding all the information of a kmer.  */
        typedef Kmer<span>::KmerDirect Kmer;

        /** Constructor.
         * \param[in] kmerSize : size of the kmers handled by the model. */
        ModelDirect (size_t kmerSize=span-1) : ModelAbstract<ModelDirect, Kmer> (kmerSize) {}

        /** Computes a kmer from a buffer holding nucleotides encoded in some format.
         * The way to interpret the buffer is done through the provided Convert template class.
         * \param[in] buffer : holds the nucleotides sequence from which the kmer has to be computed
         * \param[out] value : kmer as a result
         */
        template <class Convert>
        int first (const char* buffer, Kmer& value)   const
        {
           int result = this->template polynom<Convert> (buffer, value._value);
            value._isValid = result < 0;
            return result;
        }

        /** Computes a kmer in a recursive way, ie. from a kmer and the next
         * nucleotide. The next nucleotide is computed from a buffer and the
         * index of the nucleotide within the buffer.
         * The way to interpret the buffer is done through the provided Convert template class.
         * \param[in] buffer : holds the nucleotides sequence from which the kmer has to be computed
         * \param[in] idx : index of the nucleotide within the buffer
         * \param[out] value kmer as a result
         */
        template <class Convert>
        void  next (char c, Kmer& value, bool isValid)   const
        {
            value._value   = ( (value._value << 2) +  c) & this->_kmerMask;
            value._isValid = isValid;
        }
    };

    /********************************************************************************/

    /** \brief Model that handles "canonical" kmers, ie the minimum value of the
     * direct kmer and its reverse complement.
     */
    class ModelCanonical :  public ModelAbstract<ModelCanonical, Kmer<span>::KmerCanonical>
    {
    public:

        /** Type holding all the information of a kmer.  */
        typedef Kmer<span>::KmerCanonical Kmer;

        /** Constructor.
         * \param[in] kmerSize : size of the kmers handled by the model. */
        ModelCanonical (size_t kmerSize=span-1) : ModelAbstract<ModelCanonical, Kmer> (kmerSize) {}

        /** Computes a kmer from a buffer holding nucleotides encoded in some format.
         * The way to interpret the buffer is done through the provided Convert template class.
         * \param[in] buffer : holds the nucleotides sequence from which the kmer has to be computed
         * \param[out] value : kmer as a result
         */
        template <class Convert>
        int first (const char* seq, Kmer& value)   const
        {
<<<<<<< HEAD
            this->template polynom<Convert> (seq, value.table[0]);
            value.table[1] = this->reverse (value.table[0]);
            value.updateChoice();
=======
            int result = this->template polynom<Convert> (seq, value.table[0]);
            value._isValid = result < 0;
            value.table[1] = this->reverse (value.table[0]);
            value.updateChoice();
            return result;
>>>>>>> ad5a2c3a
        }

        /** Computes a kmer in a recursive way, ie. from a kmer and the next
         * nucleotide. The next nucleotide is computed from a buffer and the
         * index of the nucleotide within the buffer.
         * The way to interpret the buffer is done through the provided Convert template class.
         * \param[in] buffer : holds the nucleotides sequence from which the kmer has to be computed
         * \param[in] idx : index of the nucleotide within the buffer
         * \param[out] value kmer as a result
         */
        template <class Convert>
        void  next (char c, Kmer& value, bool isValid)   const
        {
            value.table[0] = ( (value.table[0] << 2) +  c                     ) & this->_kmerMask;
            value.table[1] = ( (value.table[1] >> 2) +  this->_revcompTable[c]) & this->_kmerMask;
<<<<<<< HEAD
=======

            value._isValid = isValid;

>>>>>>> ad5a2c3a
            value.updateChoice();
        }
    };

    /********************************************************************************/

    struct ComparatorMinimizer
    {
        template<class Model>  void init (const Model& model, Type& best) const { best = model.getKmerMax(); }
        bool operator() (const Type& current, const Type& best) const { return current < best; }
    };

    /** \brief Model that handles kmers of the Model type + a minimizer
     *
     * This model supports the concept of minimizer. It acts as a Model instance (given as a
     * template class) and add minimizer information to the Kmer type.
     */
    template<class ModelType, class Comparator=Kmer<span>::ComparatorMinimizer>
    class ModelMinimizer :  public ModelAbstract <ModelMinimizer<ModelType,Comparator>, KmerMinimizer<ModelType,Comparator> >
    {
    public:

        /** Type of the model for kmer and mmers.  */
        typedef ModelType Model;

        /** Type holding all the information of a kmer.  */
        typedef KmerMinimizer<ModelType,Comparator> Kmer;

        /** Return a reference on the model used for managing mmers. */
        const ModelType& getMmersModel() const { return _miniModel; }

        /** Constructor.
         * \param[in] kmerSize      : size of the kmers handled by the model.
         * \param[in] minimizerSize : size of the mmers handled by the model. */
        ModelMinimizer (size_t kmerSize, size_t minimizerSize, Comparator cmp=Comparator())
            : ModelAbstract <ModelMinimizer<ModelType,Comparator>, Kmer > (kmerSize),
              _kmerModel(kmerSize), _miniModel(minimizerSize), _cmp(cmp)
        {
            if (kmerSize <= minimizerSize)  { throw system::Exception ("Bad values for kmer %d and minimizer %d", kmerSize, minimizerSize); }

            /** We compute the number of mmers found in a kmer. */
            _nbMinimizers = _kmerModel.getKmerSize() - _miniModel.getKmerSize() + 1;

            /** We need a mask to extract a mmer from a kmer. */
<<<<<<< HEAD
            _mask = ((u_int64_t)1 << (2*_miniModel.getKmerSize())) - 1;
=======
            _mask  = ((u_int64_t)1 << (2*_miniModel.getKmerSize())) - 1;
            _shift = 2*(_nbMinimizers-1);
>>>>>>> ad5a2c3a

            /** We initialize the default value of the minimizer.
             * The value is actually set by the Comparator instance provided as a template of the class. */
            Type tmp;
            _cmp.template init<ModelType> (getMmersModel(), tmp);
            _minimizerDefault.set (tmp);
        }

        template <class Convert>
<<<<<<< HEAD
        void  first (const char* seq, Kmer& kmer)   const
        {
            /** We compute the first kmer. */
            _kmerModel.template first<Convert> (seq, kmer);

            /** We compute the minimizer of the kmer. */
            computeNewMinimizer (kmer);
        }

        template <class Convert>
        void  next (char c, Kmer& kmer)   const
        {
            /** We compute the next kmer. */
            _kmerModel.template next<Convert> (c, kmer);

            /** We extract the new mmer from the kmer. */
            typename ModelType::Kmer mmer = kmer.extract (this->_mask, _nbMinimizers-1);

            /** We update the position of the previous minimizer. */
            kmer._position--;

            /** We have to update the minimizer in the following case:
             *      1) the previous minimizer is invalid or out from the new kmer window.
             *      2) the new mmer is the new minimizer
             */
            if (kmer._position < 0)
            {
                computeNewMinimizer (kmer);
            }
            else if (_cmp (mmer.value(), kmer._minimizer.value()) == true)
            {
=======
        int first (const char* seq, Kmer& kmer)   const
        {
            /** We compute the first kmer. */
            int result = _kmerModel.template first<Convert> (seq, kmer);

            /** We compute the minimizer of the kmer. */
            computeNewMinimizer (kmer);

            return result;
        }

        template <class Convert>
        void  next (char c, Kmer& kmer, bool isValid)   const
        {
            /** We compute the next kmer. */
            _kmerModel.template next<Convert> (c, kmer, isValid);

            /** We set the valid status according to the Convert result. */
            kmer._isValid = isValid;

            /** We extract the new mmer from the kmer. */
            typename ModelType::Kmer mmer = kmer.extract (this->_mask, this->_shift);

            /** We update the position of the previous minimizer. */
            kmer._position--;

            /** By default, we consider that the minimizer is still the same. */
            kmer._changed  = false;

            /** We have to update the minimizer in the following case:
             *      1) the new mmer is the new minimizer
             *      2) the previous minimizer is invalid or out from the new kmer window.
             */
            if (_cmp (mmer.value(), kmer._minimizer.value()) == true)
            {
>>>>>>> ad5a2c3a
                kmer._minimizer = mmer;
                kmer._position  = _nbMinimizers - 1;
                kmer._changed   = true;
            }
<<<<<<< HEAD
            else
            {
                /** The minimizer is still the same. */
                kmer._changed  = false;
=======
            else if (kmer._position < 0)
            {
                computeNewMinimizer (kmer);
>>>>>>> ad5a2c3a
            }
        }

    private:
        ModelType  _kmerModel;
        ModelType  _miniModel;
        Comparator _cmp;
        size_t     _nbMinimizers;
        Type       _mask;
<<<<<<< HEAD
=======
        size_t     _shift;
>>>>>>> ad5a2c3a
        typename ModelType::Kmer _minimizerDefault;

        /** Returns the minimizer of the provided vector of mmers. */
        void computeNewMinimizer (Kmer& kmer) const
        {
<<<<<<< HEAD
            int result = -1;
=======
            int16_t result = -1;
>>>>>>> ad5a2c3a

            /** We initialize the minimizer value to the default one. */
            typename ModelType::Kmer minimizer = this->_minimizerDefault;

            /** We need a local object that loops each mmer of the provided kmer (and we don't want
             * to modify the kmer value of this provided kmer). */
            Kmer loop = kmer;

            /** We compute each mmer and memorize the minimizer among them. */
<<<<<<< HEAD
            for (int idx=_nbMinimizers-1; idx>=0; idx--)
            {
                /** We extract the most left mmer in the kmer. */
                typename ModelType::Kmer mmer = loop.extract (_mask, _nbMinimizers-1);

                /** We check whether this mmer is the new minimizer. */
                if (_cmp (mmer.value(), minimizer.value()) == true)  {  minimizer = mmer;   result = idx;  }

                /** We shift the kmer value in order to reach the next most left mmer in the loop. */
                loop.shiftRight (_nbMinimizers-1);
=======
            for (int16_t idx=_nbMinimizers-1; idx>=0; idx--)
            {
                /** We extract the most left mmer in the kmer. */
                typename ModelType::Kmer mmer = loop.extractShift (_mask, _shift);

                /** We check whether this mmer is the new minimizer. */
                if (_cmp (mmer.value(), minimizer.value()) == true)  {  minimizer = mmer;   result = idx;  }
>>>>>>> ad5a2c3a
            }

            /** We update the attributes of the provided kmer. Note that we might have not found any valid minimizer,
             * which is memorized by convention by a negative minimizer position. */
            kmer._position  = result;
            kmer._changed   = true;
            kmer._minimizer = minimizer;
        }
    };

    /************************************************************/
    /***********************     COUNT    ***********************/
    /************************************************************/
    /** \brief Structure associating a kmer value with an abundance value.
     *
     * This structure is useful for methods that counts kmer, such as the SortingCount algorithm.
     * It is also interesting to save [kmer,abundance] in a HDF5 format.
     *
     * By default, the abundance value is coded on 16 bits, so abundance up to 1<<16 can be used.
     */
    struct Count : tools::misc::Abundance<Type,u_int16_t>
    {
        /** Shortcut. */
        typedef u_int16_t Number;

        /** Constructor.
         * \param[in] val : integer value of the kmer
         * \param[in] abund : abundance for the kmer */
        Count(const Type& val, const Number& abund) : tools::misc::Abundance<Type,Number>(val, abund) {}

        /** Default constructor. */
        Count() : tools::misc::Abundance<Type,Number>(Type(), 0) {}

        /** Copy constructor. */
        Count(const Count& val) : tools::misc::Abundance<Type,Number>(val.value, val.abundance) {}

        /** Comparison operator
         * \param[in] other : object to be compared to
         * \return true if the provided kmer value is greater than the current one. */
        bool operator< (const Count& other) const {  return this->value < other.value; }
        
        /** Equal operator
         * \param[in] other : object to be compared to
         * \return true if the provided kmer value is greater than the current one. */
        bool operator== (const Count& other) const {  return (this->value == other.value && this->abundance == other.abundance); }
    };

};  // struct Kmer

/********************************************************************************/
} } } } /* end of namespaces. */
/********************************************************************************/

#endif /* _GATB_CORE_KMER_IMPL_MODEL_HPP_ */<|MERGE_RESOLUTION|>--- conflicted
+++ resolved
@@ -148,15 +148,9 @@
          * \param[in] size : shift size (needed for some kmer classes but not all)
          * \return the extracted kmer.
          */
-<<<<<<< HEAD
-        KmerDirect extract (const Type& mask, size_t kmerSize)  {  KmerDirect output;  output.set (this->value() & mask);  return output;  }
-
-        /** Remove the right most nucleotide from the kmer. */
-        void shiftRight (size_t kmerSize)  { _value = _value >> 2; }
-=======
+
         KmerDirect extract      (const Type& mask, size_t size)  {  KmerDirect output;  output.set (this->value() & mask);  return output;  }
         KmerDirect extractShift (const Type& mask, size_t size)  {  KmerDirect output = extract(mask,size);  _value = _value >> 2;  return output;  }
->>>>>>> ad5a2c3a
     };
 
     /** Kmer type for the ModelCanonical class. */
@@ -175,15 +169,12 @@
 
         /** Set the value of the kmer
          * \param[in] val : value to be set. */
-<<<<<<< HEAD
-        void set (const Type& val) { set (val,val); }
-=======
+
         void set (const Type& val)
         {
             /** Not really a forward/revcomp couple, but may be useful for the minimizer default value. */
             set (val,val);
         }
->>>>>>> ad5a2c3a
 
         /** Set the forward/revcomp attributes. */
         void set (const Type& forward, const Type& revcomp)
@@ -213,10 +204,8 @@
 
     protected:
         Type table[2];  char choice;
-<<<<<<< HEAD
-=======
+
         bool _isValid;
->>>>>>> ad5a2c3a
         void updateChoice () { choice = (table[0] < table[1]) ? 0 : 1; }
         friend class ModelCanonical;
 
@@ -227,31 +216,18 @@
          */
         KmerCanonical extract (const Type& mask, size_t size)
         {
-<<<<<<< HEAD
-            KmerCanonical output;
-            output.table[0] =  this->table[0] & mask;
-            output.table[1] = (this->table[1] >> (2*size)) & mask;
-=======
+
             KmerCanonical output;  output.set (this->table[0] & mask, (this->table[1] >> size) & mask);
->>>>>>> ad5a2c3a
             output.updateChoice();
             return output;
         }
 
-<<<<<<< HEAD
-        /** Remove the right most nucleotide from the kmer. */
-        void shiftRight (size_t kmerSize)
-        {
-            table[0] = table[0] >> 2;
-            table[1] = table[1] << 2;
-            updateChoice();
-=======
+
         KmerCanonical extractShift (const Type& mask, size_t size)
         {
             KmerCanonical output = extract (mask, size);
             table[0] = table[0] >> 2;   table[1] = table[1] << 2;  updateChoice();
             return output;
->>>>>>> ad5a2c3a
         }
     };
 
@@ -716,17 +692,12 @@
         template <class Convert>
         int first (const char* seq, Kmer& value)   const
         {
-<<<<<<< HEAD
-            this->template polynom<Convert> (seq, value.table[0]);
-            value.table[1] = this->reverse (value.table[0]);
-            value.updateChoice();
-=======
+
             int result = this->template polynom<Convert> (seq, value.table[0]);
             value._isValid = result < 0;
             value.table[1] = this->reverse (value.table[0]);
             value.updateChoice();
             return result;
->>>>>>> ad5a2c3a
         }
 
         /** Computes a kmer in a recursive way, ie. from a kmer and the next
@@ -742,12 +713,10 @@
         {
             value.table[0] = ( (value.table[0] << 2) +  c                     ) & this->_kmerMask;
             value.table[1] = ( (value.table[1] >> 2) +  this->_revcompTable[c]) & this->_kmerMask;
-<<<<<<< HEAD
-=======
+
 
             value._isValid = isValid;
 
->>>>>>> ad5a2c3a
             value.updateChoice();
         }
     };
@@ -792,12 +761,9 @@
             _nbMinimizers = _kmerModel.getKmerSize() - _miniModel.getKmerSize() + 1;
 
             /** We need a mask to extract a mmer from a kmer. */
-<<<<<<< HEAD
-            _mask = ((u_int64_t)1 << (2*_miniModel.getKmerSize())) - 1;
-=======
+
             _mask  = ((u_int64_t)1 << (2*_miniModel.getKmerSize())) - 1;
             _shift = 2*(_nbMinimizers-1);
->>>>>>> ad5a2c3a
 
             /** We initialize the default value of the minimizer.
              * The value is actually set by the Comparator instance provided as a template of the class. */
@@ -807,39 +773,7 @@
         }
 
         template <class Convert>
-<<<<<<< HEAD
-        void  first (const char* seq, Kmer& kmer)   const
-        {
-            /** We compute the first kmer. */
-            _kmerModel.template first<Convert> (seq, kmer);
-
-            /** We compute the minimizer of the kmer. */
-            computeNewMinimizer (kmer);
-        }
-
-        template <class Convert>
-        void  next (char c, Kmer& kmer)   const
-        {
-            /** We compute the next kmer. */
-            _kmerModel.template next<Convert> (c, kmer);
-
-            /** We extract the new mmer from the kmer. */
-            typename ModelType::Kmer mmer = kmer.extract (this->_mask, _nbMinimizers-1);
-
-            /** We update the position of the previous minimizer. */
-            kmer._position--;
-
-            /** We have to update the minimizer in the following case:
-             *      1) the previous minimizer is invalid or out from the new kmer window.
-             *      2) the new mmer is the new minimizer
-             */
-            if (kmer._position < 0)
-            {
-                computeNewMinimizer (kmer);
-            }
-            else if (_cmp (mmer.value(), kmer._minimizer.value()) == true)
-            {
-=======
+
         int first (const char* seq, Kmer& kmer)   const
         {
             /** We compute the first kmer. */
@@ -875,21 +809,14 @@
              */
             if (_cmp (mmer.value(), kmer._minimizer.value()) == true)
             {
->>>>>>> ad5a2c3a
                 kmer._minimizer = mmer;
                 kmer._position  = _nbMinimizers - 1;
                 kmer._changed   = true;
             }
-<<<<<<< HEAD
-            else
-            {
-                /** The minimizer is still the same. */
-                kmer._changed  = false;
-=======
+
             else if (kmer._position < 0)
             {
                 computeNewMinimizer (kmer);
->>>>>>> ad5a2c3a
             }
         }
 
@@ -899,20 +826,15 @@
         Comparator _cmp;
         size_t     _nbMinimizers;
         Type       _mask;
-<<<<<<< HEAD
-=======
+
         size_t     _shift;
->>>>>>> ad5a2c3a
         typename ModelType::Kmer _minimizerDefault;
 
         /** Returns the minimizer of the provided vector of mmers. */
         void computeNewMinimizer (Kmer& kmer) const
         {
-<<<<<<< HEAD
-            int result = -1;
-=======
+
             int16_t result = -1;
->>>>>>> ad5a2c3a
 
             /** We initialize the minimizer value to the default one. */
             typename ModelType::Kmer minimizer = this->_minimizerDefault;
@@ -922,26 +844,14 @@
             Kmer loop = kmer;
 
             /** We compute each mmer and memorize the minimizer among them. */
-<<<<<<< HEAD
-            for (int idx=_nbMinimizers-1; idx>=0; idx--)
+
+            for (int16_t idx=_nbMinimizers-1; idx>=0; idx--)
             {
                 /** We extract the most left mmer in the kmer. */
-                typename ModelType::Kmer mmer = loop.extract (_mask, _nbMinimizers-1);
+                typename ModelType::Kmer mmer = loop.extractShift (_mask, _shift);
 
                 /** We check whether this mmer is the new minimizer. */
                 if (_cmp (mmer.value(), minimizer.value()) == true)  {  minimizer = mmer;   result = idx;  }
-
-                /** We shift the kmer value in order to reach the next most left mmer in the loop. */
-                loop.shiftRight (_nbMinimizers-1);
-=======
-            for (int16_t idx=_nbMinimizers-1; idx>=0; idx--)
-            {
-                /** We extract the most left mmer in the kmer. */
-                typename ModelType::Kmer mmer = loop.extractShift (_mask, _shift);
-
-                /** We check whether this mmer is the new minimizer. */
-                if (_cmp (mmer.value(), minimizer.value()) == true)  {  minimizer = mmer;   result = idx;  }
->>>>>>> ad5a2c3a
             }
 
             /** We update the attributes of the provided kmer. Note that we might have not found any valid minimizer,
