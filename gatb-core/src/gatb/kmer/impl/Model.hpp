--- conflicted
+++ resolved
@@ -30,6 +30,8 @@
 
 #include <gatb/system/api/Exception.hpp>
 #include <gatb/kmer/api/IModel.hpp>
+
+#include <gatb/tools/collections/api/Bag.hpp>
 
 #include <gatb/tools/designpattern/api/Iterator.hpp>
 #include <gatb/tools/designpattern/impl/IteratorHelpers.hpp>
@@ -148,14 +150,8 @@
          * \param[in] size : shift size (needed for some kmer classes but not all)
          * \return the extracted kmer.
          */
-<<<<<<< HEAD
-        KmerDirect extract      (const Type& mask, size_t size)  {  KmerDirect output;  output.set (this->value() & mask);  return output;  }
-        KmerDirect extractShift (const Type& mask, size_t size)  {  KmerDirect output = extract(mask,size);  _value >>= 2;  return output;  }
-=======
-
         KmerDirect extract      (const Type& mask, size_t size, Type * mmer_lut)  {  KmerDirect output;  output.set (this->value() & mask);  return output;  }
         KmerDirect extractShift (const Type& mask, size_t size, Type * mmer_lut)  {  KmerDirect output = extract(mask,size,mmer_lut);  _value = _value >> 2;  return output;  }
->>>>>>> 5a2fa072
     };
 
     /** Kmer type for the ModelCanonical class. */
@@ -236,13 +232,8 @@
 
         KmerCanonical extractShift (const Type& mask, size_t size, Type * mmer_lut)
         {
-<<<<<<< HEAD
-            KmerCanonical output = extract (mask, size);
-            table[0] >>= 2;   table[1] <<= 2;  updateChoice();
-=======
             KmerCanonical output = extract (mask, size,mmer_lut);
             table[0] = table[0] >> 2;   table[1] = table[1] << 2;  updateChoice();
->>>>>>> 5a2fa072
             return output;
         }
     };
@@ -770,51 +761,6 @@
         /** Return a reference on the model used for managing mmers. */
         const ModelType& getMmersModel() const { return _miniModel; }
 
-		bool is_allowed(uint32_t mmer, uint32_t len)
-		{
-		
-			u_int64_t  _mmask_m1  ;
-			u_int64_t  _mask_0101 ;
-			u_int64_t  _mask_ma1 ;
-			
-
-				_mmask_m1  = (1 << ((len-2)*2)) -1 ;
-				_mask_0101 = 0x5555555555555555  ;
-				_mask_ma1  = _mask_0101 & _mmask_m1;
-				
-				
-				
-			u_int64_t a1 = mmer;
-			a1 =   ~(( a1 )   | (  a1 >>2 ));
-			a1 =((a1 >>1) & a1) & _mask_ma1 ;
-			
-			
-			if(a1 != 0) return false;
-			
-//			if ((mmer & 0x3f) == 0x2a)            // TTT suffix
-//				return false;
-//			if ((mmer & 0x3f) == 0x2e)            // TGT suffix
-//				return false;
-//			if ((mmer & 0x3c) == 0x28)            // TT* suffix
-//				return false;
-//			
-//			for (uint32_t j = 0; j < len - 3; ++j)
-//				if ((mmer & 0xf) == 0)                // AA inside
-//					return false;
-//				else
-//					mmer >>= 2;
-//			
-//			if (mmer == 0)            // AAA prefix
-//				return false;
-//			if (mmer == 0x04)        // ACA prefix
-//				return false;
-//			if ((mmer & 0xf) == 0)    // *AA prefix
-//				return false;
-			
-			return true;
-		}
-		
-		
         /** Constructor.
          * \param[in] kmerSize      : size of the kmers handled by the model.
          * \param[in] minimizerSize : size of the mmers handled by the model. */
@@ -846,17 +792,21 @@
 				Type mmer = ii;
 				Type rev_mmer = revcomp(mmer, minimizerSize);
 				
-//				if(!is_allowed(mmer.getVal(),minimizerSize)) mmer = _mask;
-//				if(!is_allowed(rev_mmer.getVal(),minimizerSize)) rev_mmer = _mask;
-//
+                // if(!is_allowed(mmer.getVal(),minimizerSize)) mmer = _mask;
+                // if(!is_allowed(rev_mmer.getVal(),minimizerSize)) rev_mmer = _mask;
 				
 				if(rev_mmer < mmer) mmer = rev_mmer;
 				
-				if(!is_allowed(mmer.getVal(),minimizerSize)) mmer = _mask;
+				if (!is_allowed(mmer.getVal(),minimizerSize)) mmer = _mask;
 
 				_mmer_lut[ii] = mmer;
-				
 			}
+        }
+
+        /** */
+        ~ModelMinimizer ()
+        {
+            if (_mmer_lut != 0)  { free (_mmer_lut); }
         }
 
         template <class Convert>
@@ -918,22 +868,45 @@
         size_t     _shift;
         typename ModelType::Kmer _minimizerDefault;
 
+        /** Tells whether a minimizer is valid or not, in order to skip minimizers
+         *  that are too frequent. */
+        bool is_allowed (uint32_t mmer, uint32_t len)
+        {
+            u_int64_t  _mmask_m1  ;
+            u_int64_t  _mask_0101 ;
+            u_int64_t  _mask_ma1 ;
+
+            _mmask_m1  = (1 << ((len-2)*2)) -1 ;
+            _mask_0101 = 0x5555555555555555  ;
+            _mask_ma1  = _mask_0101 & _mmask_m1;
+
+            u_int64_t a1 = mmer;
+            a1 =   ~(( a1 )   | (  a1 >>2 ));
+            a1 =((a1 >>1) & a1) & _mask_ma1 ;
+
+            if(a1 != 0) return false;
+
+            // if ((mmer & 0x3f) == 0x2a)   return false;   // TTT suffix
+            // if ((mmer & 0x3f) == 0x2e)   return false;   // TGT suffix
+            // if ((mmer & 0x3c) == 0x28)   return false;   // TT* suffix
+            // for (uint32_t j = 0; j < len - 3; ++j)       // AA inside
+            //      if ((mmer & 0xf) == 0)  return false;
+            //      else                    mmer >>= 2;
+            // if (mmer == 0)               return false;   // AAA prefix
+            // if (mmer == 0x04)            return false;   // ACA prefix
+            // if ((mmer & 0xf) == 0)   return false;       // *AA prefix
+
+            return true;
+        }
+
         /** Returns the minimizer of the provided vector of mmers. */
         void computeNewMinimizer (Kmer& kmer) const
         {
-<<<<<<< HEAD
             /** We update the attributes of the provided kmer. Note that an invalid minimizer is
              * memorized by convention by a negative minimizer position. */
             kmer._minimizer = this->_minimizerDefault;
             kmer._position  = -1;
             kmer._changed   = true;
-=======
-
-            int16_t result = -1;
-
-            /** We initialize the minimizer value to the default one. */
-            typename ModelType::Kmer minimizer = this->_minimizerDefault;
->>>>>>> 5a2fa072
 
             /** We need a local object that loops each mmer of the provided kmer (and we don't want
              * to modify the kmer value of this provided kmer). */
@@ -946,25 +919,112 @@
             for (int16_t idx=_nbMinimizers-1; idx>=0; idx--)
             {
                 /** We extract the most left mmer in the kmer. */
-<<<<<<< HEAD
-                mmer = loop.extractShift (_mask, _shift);
-=======
-                typename ModelType::Kmer mmer = loop.extractShift (_mask, _shift,_mmer_lut);
->>>>>>> 5a2fa072
+                mmer = loop.extractShift (_mask, _shift, _mmer_lut);
 
                 /** We check whether this mmer is the new minimizer. */
                 if (_cmp (mmer.value(), kmer._minimizer.value()) == true)  {  kmer._minimizer = mmer;   kmer._position = idx;  }
             }
-<<<<<<< HEAD
-=======
-
-            /** We update the attributes of the provided kmer. Note that we might have not found any valid minimizer,
-             * which is memorized by convention by a negative minimizer position. */
-            kmer._position  = result;
-            kmer._changed   = true;
-            kmer._minimizer = minimizer; //   was minimizer.value().getVal()
->>>>>>> 5a2fa072
-        }
+        }
+    };
+
+    /************************************************************/
+    /*********************  SUPER KMER    ***********************/
+    /************************************************************/
+    class SuperKmer
+    {
+    public:
+
+        //typedef Type SType[2];
+
+        typedef ModelMinimizer<ModelCanonical> Model;
+        typedef typename Model::Kmer           Kmer;
+
+        static const u_int64_t DEFAULT_MINIMIZER = 1000000000 ;
+
+        SuperKmer (size_t kmerSize, size_t miniSize, std::vector<Kmer>&  kmers)
+            : kmerSize(kmerSize), miniSize(miniSize), minimizer(DEFAULT_MINIMIZER), kmers(kmers), range(0,0)
+        {
+            if (kmers.empty())  { kmers.resize(kmerSize); range.second = kmers.size()-1; }
+        }
+
+        u_int64_t                minimizer;
+        std::pair<size_t,size_t> range;
+
+        Kmer& operator[] (size_t idx)  {  return kmers[idx+range.first];  }
+
+        size_t size() const { return range.second - range.first + 1; }
+
+        bool isValid() const { return minimizer != DEFAULT_MINIMIZER; }
+
+        /** */
+        void save (tools::collections::Bag<Type>& bag)
+        {
+            size_t superKmerLen = size();
+
+            int64_t zero = 0;
+            Type masknt ((int64_t) 3);
+            Type radix, radix_kxmer_forward ,radix_kxmer ;
+            Type nbK ((int64_t) size());
+            Type compactedK(zero);
+
+            for (size_t ii=1 ; ii < superKmerLen; ii++)
+            {
+                compactedK = compactedK << 2  ;
+                compactedK = compactedK | ( ((*this)[ii].forward()) & masknt) ;
+            }
+
+            int maxs = (compactedK.getSize() - 8 ) ;
+
+            compactedK = compactedK | (  nbK << maxs ) ;
+
+            bag.insert (compactedK);
+            bag.insert ((*this)[0].forward());
+        }
+
+        /** NOT USED YET. */
+        void load (tools::dp::Iterator<Type>& iter)
+        {
+            Type superk = iter.item(); iter.next();
+            Type seedk = iter.item();
+
+            u_int8_t        nbK, rem ;
+            Type compactedK;
+            int ks = kmerSize;
+            Type un = 1;
+            size_t _shift_val = Type::getSize() -8;
+            Type kmerMask = (un << (ks*2)) - un;
+            size_t shift = 2*(ks-1);
+
+            compactedK =  superk;
+            nbK = (compactedK >> _shift_val).getVal() & 255; // 8 bits poids fort = cpt //todo for large k values
+            rem = nbK;
+
+            Type temp = seedk;
+            Type rev_temp = revcomp(temp,ks);
+            Type newnt ;
+            Type mink;
+
+            /** We loop over each kmer of the current superkmer. */
+            for (int ii=0; ii<nbK; ii++,rem--)
+            {
+                mink = std::min (rev_temp, temp);
+
+                /** We set the current (canonical) kmer. */
+                kmers[ii].set (rev_temp, temp);
+
+                if(rem < 2) break;
+                newnt =  ( superk >> ( 2*(rem-2)) ) & 3 ;
+
+                temp = ((temp << 2 ) |  newnt   ) & kmerMask;
+                newnt =  Type(comp_NT[newnt.getVal()]) ;
+                rev_temp = ((rev_temp >> 2 ) |  (newnt << shift) ) & kmerMask;
+            }
+        }
+
+    private:
+        size_t              kmerSize;
+        size_t              miniSize;
+        std::vector<Kmer>&  kmers;
     };
 
     /************************************************************/
