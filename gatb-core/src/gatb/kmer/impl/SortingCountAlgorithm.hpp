--- conflicted
+++ resolved
@@ -265,18 +265,14 @@
     void setPartitions (tools::storage::impl::Partition<Type>* partitions)  {  SP_SETATTR(partitions);  }
 
     u_int64_t _totalKmerNb;
-<<<<<<< HEAD
+
+    struct Count2TypeAdaptor  {  Type& operator() (Count& c)  { return c.value; }  };
+
+    tools::misc::impl::TimeInfo _fillTimeInfo;
+
     u_int64_t _estimatedDistinctKmerNb;
-
-    struct Count2TypeAdaptor  {  Type& operator() (Count& c)  { return c.value; }  };
-
     bool _flagEstimateNbDistinctKmers; // whether we estimate the number of distinct kmers beforehand
-=======
-	
-    tools::misc::impl::TimeInfo _fillTimeInfo;
-
-	struct Count2TypeAdaptor  {  Type& operator() (Count& c)  { return c.value; }  };
->>>>>>> 7e5e5947
+	
 };
 	
 /********************************************************************************/
